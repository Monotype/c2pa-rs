--- conflicted
+++ resolved
@@ -83,11 +83,7 @@
       fail-fast: false
       matrix:
         os: [windows-latest, macos-latest, ubuntu-latest]
-<<<<<<< HEAD
-        rust_version: [stable, 1.75.0]
-=======
         rust_version: [stable]
->>>>>>> 7bfc9b08
 
     steps:
       - name: Checkout repository
@@ -229,11 +225,7 @@
       fail-fast: false
       matrix:
         target: [aarch64-unknown-linux-gnu]
-<<<<<<< HEAD
-        rust_version: [stable, 1.75.0]
-=======
         rust_version: [stable, 1.82.0]
->>>>>>> 7bfc9b08
 
     steps:
       - name: Checkout repository
@@ -354,12 +346,6 @@
       github.event.pull_request.user.login == 'dependabot[bot]' ||
       contains(github.event.pull_request.labels.*.name, 'safe to test')
 
-<<<<<<< HEAD
-  publish-preflight:
-    name: Preflight crate publish
-    if: false
-=======
->>>>>>> 7bfc9b08
     runs-on: ${{ matrix.os }}
 
     strategy:
