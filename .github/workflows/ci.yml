name: CI

on:  
  pull_request:
  push:
    branches: main
  schedule:
    - cron: "0 18 * * 1,4,6" # 1800 UTC every Monday, Thursday, Saturday

jobs:
  tests-cargo:
    name: Unit tests
    runs-on: ${{ matrix.os }}

    strategy:
      fail-fast: false
      matrix:
        os: [windows-latest, macos-latest, ubuntu-latest]
        rust_version: [stable, 1.73.0]

    steps:
      - name: Checkout repository
        uses: actions/checkout@v3
      
      - name: Install Rust toolchain
        uses: dtolnay/rust-toolchain@master
        with:
          toolchain: ${{ matrix.rust_version }}

      - name: Cache Rust dependencies
        uses: Swatinem/rust-cache@v2

<<<<<<< HEAD
      - name: Install cargo-llvm-cov
        uses: taiki-e/install-action@cargo-llvm-cov

      - name: Generate code coverage
        run: cargo llvm-cov --all-features --workspace --lcov --output-path lcov.info

      #- name: Upload code coverage results
      #  uses: codecov/codecov-action@v3
      #  with:
      #    token: ${{ secrets.CODECOV_TOKEN }}
      #    fail_ci_if_error: true
      #    verbose: true
=======
      - name: Run unit tests
        run: cargo test --all-features --verbose 
>>>>>>> 5160b6fa

  tests-cross:
    name: Unit tests
    runs-on: ubuntu-latest

    strategy:
      fail-fast: false
      matrix:
        target: [aarch64-unknown-linux-gnu]
        rust_version: [stable, 1.73.0]

    steps:
      - name: Checkout repository
        uses: actions/checkout@v3
      
      - name: Install Rust toolchain
        uses: dtolnay/rust-toolchain@master
        with:
          toolchain: ${{ matrix.rust_version }}
          targets: ${{ matrix.target }}

      - name: Install cross-compilation toolset
        run: cargo install cross

      - name: Cache Rust dependencies
        uses: Swatinem/rust-cache@v2

      # Note that we do not run code coverage because
      # it isn't readily accessible from cross-compilation
      # environment. (A PR to fix this would be welcomed!)

      - name: Run unit tests (cross build)
        run: cross test --all-targets --all-features --target ${{ matrix.target }}

  tests-wasm:
    name: Unit tests (WASM)
    runs-on: ubuntu-latest

    steps:
      - name: Checkout repository
        uses: actions/checkout@v3
      
      - name: Install Rust toolchain
        uses: dtolnay/rust-toolchain@stable
          
      - name: Install wasm-pack
        run: curl https://rustwasm.github.io/wasm-pack/installer/init.sh -sSf | sh

      - name: Run Wasm tests
        run: wasm-pack test --chrome --headless
        working-directory: ./sdk

  test-direct-minimal-versions:
    name: Unit tests with minimum versions of direct dependencies
    runs-on: ${{ matrix.os }}

    strategy:
      fail-fast: false
      matrix:
        os: [windows-latest, macos-latest, ubuntu-latest]

    steps:
      - name: Checkout repository
        uses: actions/checkout@v3
      
      - name: Install Rust toolchain
        uses: dtolnay/rust-toolchain@nightly
        with:
          components: llvm-tools-preview

      - name: Cache Rust dependencies
        uses: Swatinem/rust-cache@v2

      - name: Run tests
        run: cargo +nightly test -Z direct-minimal-versions --all-targets --all-features

  publish-preflight:
    name: Preflight crate publish
    if: false
    runs-on: ${{ matrix.os }}

    strategy:
      fail-fast: false
      matrix:
        os: [ubuntu-latest]
        rust_version: [stable]

    steps:
      - name: Checkout repository
        uses: actions/checkout@v3
      
      - name: Install Rust toolchain
        uses: dtolnay/rust-toolchain@master
        with:
          toolchain: ${{ matrix.rust_version }}
          components: llvm-tools-preview

      - name: Cache Rust dependencies
        uses: Swatinem/rust-cache@v2

      - name: Dry-run of crate publish
        run: cargo publish -p c2pa --dry-run

  clippy_check:
    name: Clippy
    runs-on: ubuntu-latest
    steps:
      - name: Checkout repository
        uses: actions/checkout@v3
      
      - name: Install Rust toolchain
        uses: dtolnay/rust-toolchain@stable

      - name: Install clippy
        run: rustup component add clippy

      - name: Cache Rust dependencies
        uses: Swatinem/rust-cache@v2

      - name: Cargo clippy
        uses: actions-rs/clippy-check@v1
        with:
          token: ${{ secrets.GITHUB_TOKEN }}
          args: --all-features --all-targets -- -D warnings
        env:
          RUST_BACKTRACE: "1"

  cargo_fmt:
    name: Enforce Rust code format
    runs-on: ubuntu-latest
    steps:
      - name: Checkout repository
        uses: actions/checkout@v3

      - name: Install stable toolchain
        uses: dtolnay/rust-toolchain@nightly
        with:
          components: rustfmt

      - name: Check format
        run: cargo +nightly fmt --all -- --check

  docs_rs:
    name: Preflight docs.rs build
    runs-on: ubuntu-latest
    steps:
      - name: Checkout repository
        uses: actions/checkout@v3
      
      - name: Install nightly Rust toolchain
        # Nightly is used here because the docs.rs build
        # uses nightly and we use doc_cfg features that are
        # not in stable Rust as of this writing (Rust 1.62).
        uses: dtolnay/rust-toolchain@nightly

      - name: Run cargo docs
        # This is intended to mimic the docs.rs build
        # environment. The goal is to fail PR validation
        # if the subsequent release would result in a failed
        # documentation build on docs.rs.
        run: cargo +nightly doc --all-features --no-deps
        env:
          RUSTDOCFLAGS: --cfg docsrs
          DOCS_RS: 1

  cargo-deny:
    name: License / vulnerability audit
    runs-on: ubuntu-latest

    strategy:
      fail-fast: false
      matrix:
        checks:
          - advisories
          - bans licenses sources

    # Prevent sudden announcement of a new advisory from failing CI:
    continue-on-error: ${{ matrix.checks == 'advisories' }}

    steps:
      - name: Checkout repository
        uses: actions/checkout@v3

      - name: Audit crate dependencies
        uses: EmbarkStudios/cargo-deny-action@v1
        with:
          command: check ${{ matrix.checks }}

  unused_deps:
    name: Check for unused dependencies
    runs-on: ubuntu-latest
    steps:
      - name: Checkout repository
        uses: actions/checkout@v3
      
      - name: Install Rust toolchain
        uses: dtolnay/rust-toolchain@nightly

      - name: Run cargo-udeps
        uses: aig787/cargo-udeps-action@v1
        with:
          version: latest
          args: --all-targets --all-features

  version_bump:
    name: Ensure (MINOR) tag is used when making an API breaking change
    # Change all of these steps to (MAJOR) after 1.0 release
    runs-on: ubuntu-latest
    steps:
      - name: Checkout repository
        uses: actions/checkout@v3
        with:
          fetch-depth: 0
        
      - name: Install Rust toolchain
        uses: dtolnay/rust-toolchain@stable

      - name: Get latest existing tag
        uses: WyriHaximus/github-action-get-previous-tag@v1
        id: get-latest-tag

      - name: Set new version
        uses: paulhatch/semantic-version@v5.2.1
        id: set-version
        with:
          tag_prefix: "v"
          version_format: "${major}.${minor}.${patch}"
          major_pattern: "(MAJOR)"
          minor_pattern: "(MINOR)"

      - name: Generate changelog since last tag
        run: |
          {
            echo 'changelog<<EOF'
            git log --format="* %s" ${{ steps.get-latest-tag.outputs.tag }}..HEAD | { grep -v "(IGNORE)" || :; }
            echo EOF
          } >> "$GITHUB_OUTPUT"

      - name: "Bump crate version (NOTE: Not pushed back to repo!)"
        continue-on-error: true # If no change to crate version, ignore git commit error
        run: |
          sed -i "s/^version = \"[^\"]*\"$/version = \"$VERSION\"/;" sdk/Cargo.toml
          git config user.email "nobody@example.com"
          git config --global user.name "PR validation bot"
          git add .
          git commit -m "DO NOT PUSH BACK TO PR: Bump crate version"
        env:
          VERSION: ${{ steps.set-version.outputs.version }}

      - name: If this step fails, change title of the PR to include (MINOR) tag
        uses: obi1kenobi/cargo-semver-checks-action@v2
        with:
          package: c2pa<|MERGE_RESOLUTION|>--- conflicted
+++ resolved
@@ -30,23 +30,8 @@
       - name: Cache Rust dependencies
         uses: Swatinem/rust-cache@v2
 
-<<<<<<< HEAD
-      - name: Install cargo-llvm-cov
-        uses: taiki-e/install-action@cargo-llvm-cov
-
-      - name: Generate code coverage
-        run: cargo llvm-cov --all-features --workspace --lcov --output-path lcov.info
-
-      #- name: Upload code coverage results
-      #  uses: codecov/codecov-action@v3
-      #  with:
-      #    token: ${{ secrets.CODECOV_TOKEN }}
-      #    fail_ci_if_error: true
-      #    verbose: true
-=======
       - name: Run unit tests
         run: cargo test --all-features --verbose 
->>>>>>> 5160b6fa
 
   tests-cross:
     name: Unit tests
