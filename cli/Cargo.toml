--- conflicted
+++ resolved
@@ -22,14 +22,7 @@
 [dependencies]
 anyhow = "1.0"
 atree = "0.5.2"
-<<<<<<< HEAD
 c2pa = { path = "../sdk", version = "0.65.0", features = [
-    "fetch_remote_manifests",
-    "file_io",
-    "add_thumbnails",
-    "pdf",
-=======
-c2pa = { path = "../sdk", version = "0.53.0", features = [
 	"fetch_remote_manifests",
 	"file_io",
 	"add_thumbnails",
@@ -37,7 +30,6 @@
 	"sfnt",
 	"add_svg_font_thumbnails",
 	"woff",
->>>>>>> 89680695
 ] }
 clap = { version = "4.5.10", features = ["derive", "env", "string"] }
 env_logger = "0.11.7"
