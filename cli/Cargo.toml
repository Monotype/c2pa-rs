--- conflicted
+++ resolved
@@ -22,22 +22,14 @@
 [dependencies]
 anyhow = "1.0"
 atree = "0.5.2"
-<<<<<<< HEAD
-c2pa = { path = "../sdk", version = "0.65.0", features = [
-	"fetch_remote_manifests",
-	"file_io",
-	"add_thumbnails",
-	"pdf",
-	"sfnt",
-	"add_svg_font_thumbnails",
-	"woff",
-=======
 c2pa = { path = "../sdk", version = "0.66.0", features = [
     "fetch_remote_manifests",
     "file_io",
     "add_thumbnails",
     "pdf",
->>>>>>> 2fef92a9
+	"sfnt",
+	"add_svg_font_thumbnails",
+	"woff",
 ] }
 clap = { version = "4.5.10", features = ["derive", "env", "string"] }
 env_logger = "0.11.7"
