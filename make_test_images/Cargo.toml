[package]
name = "make_test_images"
version = "0.32.5"
authors = ["Gavin Peacock <gpeacock@adobe.com>"]
license = "MIT OR Apache-2.0"
edition = "2021"
rust-version = "1.74.0"

[dependencies]
anyhow = "1.0.40"
c2pa = { path = "../sdk", default-features = false, features = [
	"openssl",
	"unstable_api",
] }
env_logger = "0.10"
<<<<<<< HEAD
log = "0.4.21" 
=======
log = "0.4.8"
>>>>>>> e80410ec
image = { version = "0.24.7", default-features = false, features = [
	"jpeg",
	"png",
] }
memchr = "2.7.1"
nom = "7.1.3"
regex = "1.5.6"
serde = "1.0.197"
serde_json = { version = "1.0.114", features = ["preserve_order"] }
tempfile = "3.10.1"<|MERGE_RESOLUTION|>--- conflicted
+++ resolved
@@ -13,11 +13,7 @@
 	"unstable_api",
 ] }
 env_logger = "0.10"
-<<<<<<< HEAD
 log = "0.4.21" 
-=======
-log = "0.4.8"
->>>>>>> e80410ec
 image = { version = "0.24.7", default-features = false, features = [
 	"jpeg",
 	"png",
