[package]
name = "c2pa"
version = "0.32.5"
description = "Rust SDK for C2PA (Coalition for Content Provenance and Authenticity) implementors"
authors = [
	"Maurice Fisher <mfisher@adobe.com>",
	"Gavin Peacock <gpeacock@adobe.com>",
	"Eric Scouten <scouten@adobe.com>",
	"Leonard Rosenthol <lrosenth@adobe.com>",
	"Dave Kozma <dkozma@adobe.com>",
]
license = "MIT OR Apache-2.0"
documentation = "https://docs.rs/c2pa"
homepage = "https://contentauthenticity.org"
repository = "https://github.com/contentauth/c2pa-rs"
readme = "../README.md"
keywords = ["xmp", "metadata"]
categories = ["api-bindings"]
edition = "2021"
rust-version = "1.74.0"
exclude = ["tests/fixtures"]

[package.metadata.docs.rs]
all-features = true
rustdoc-args = ["--cfg", "docsrs"]

[features]
default = ["v1_api"]
add_thumbnails = ["image"]
add_font_thumbnails = ["dep:tiny-skia", "dep:cosmic-text", "add_thumbnails", "font"]
psxxx_ocsp_stapling_experimental = []
file_io = ["openssl_sign"]
serialize_thumbnails = []
no_interleaved_io = ["file_io"]
fetch_remote_manifests = []
openssl_sign = ["openssl"]
json_schema = ["dep:schemars"]
pdf = ["dep:lopdf"]
font = []
sfnt = ["font"]
woff = ["font"]
v1_api = []
unstable_api = []
xmp_write = []

# The diagnostics feature is unsupported and might be removed.
# It enables some low-overhead timing features used in our development cycle.
diagnostics = []

[[example]]
name = "client"
required-features = ["file_io"]

[[example]]
name = "show"
required-features = ["file_io"]

[[example]]
name = "v2show"
required-features = ["unstable_api"]

[[example]]
name = "v2api"
required-features = ["unstable_api"]


[lib]
crate-type = ["lib"]

[dependencies]
asn1-rs = "0.5.2"
async-generic = "1.1"
async-trait = { version = "0.1.77" }
atree = "0.5.2"
base64 = "0.21.2"
bcder = "0.7.1"
bytes = "1.4.0"
byteorder = { version = "1.4.3", default-features = false }
byteordered = "0.6.0"
chrono = { version = "0.4.27", default-features = false, features = [
	"serde",
	"wasmbind",
] }
ciborium = "0.2.0"
config = { version = "0.14.0", default-features = false, features = [
	"json",
	"json5",
	"toml",
	"ron",
	"ini",
] }
conv = "0.3.3"
coset = "0.3.1"
cosmic-text = { version = "0.11.2", optional = true }
extfmt = "0.1.1"
fast-xml = "0.23.1"
hex = "0.4.3"
# Version 1.13.0 doesn't compile under Rust < 1.75, pinning to 1.12.0
id3 = "=1.12.0"
img-parts = "0.3.0"
jfifdump = "0.5.1"
log = "0.4.21"
lopdf = { version = "0.31.0", optional = true }
lazy_static = "1.4.0"
memchr = "2.7.1"
multibase = "0.9.0"
multihash = "0.11.4"
mp4 = "0.13.0"
pem = "3.0.2"
png_pong = "0.9.1"
rand = "0.8.5"
rand_chacha = "0.3.1"
range-set = "0.0.9"
rasn-ocsp = "0.12.5"
rasn-pkix = "0.12.5"
rasn = "0.12.5"
riff = "1.0.1"
schemars = { version = "0.8.13", optional = true }
serde = { version = "1.0.197", features = ["derive"] }
serde_bytes = "0.11.5"
serde_cbor = "0.11.1"
serde_derive = "1.0.197"
serde_json = { version = "1.0.114", features = ["preserve_order"] }
serde_with = "3.4.0"
serde-transcode = "1.1.1"
sha2 = "0.10.2"
tempfile = "3.10.1"
<<<<<<< HEAD
thiserror = "1.0.40"
tiny-skia = { version = "0.11.4", default-features = false, features = [
	"png", "png-format"
	], optional = true }
=======
thiserror = "1.0.61"
>>>>>>> e80410ec
treeline = "0.1.0"
url = "2.2.2, <2.5.1"  # Can't use 2.5.1 or newer until new license is reviewed.
uuid = { version = "1.3.1", features = ["serde", "v4", "wasm-bindgen"] }
x509-parser = "0.15.1"
x509-certificate = "0.19.0"
zip = { version = "0.6.6", default-features = false }

[target.'cfg(not(target_arch = "wasm32"))'.dependencies]
ureq = "2.4.0"
image = { version = "0.24.7", default-features = false, features = [
	"jpeg",
	"png",
], optional = true }
instant = "0.1.12"
openssl = { version = "0.10.61", features = ["vendored"], optional = true }

[target.'cfg(target_arch = "wasm32")'.dependencies]
console_log = { version = "1.0.0", features = ["color"] }
ed25519-dalek = "2.1.1"
getrandom = { version = "0.2.7", features = ["js"] }
# We need to use the `inaccurate` flag here to ensure usage of the JavaScript Date API
# to handle certificate timestamp checking correctly.
instant = { version = "0.1.12", features = ["wasm-bindgen", "inaccurate"] }
js-sys = "0.3.58"
rsa = "0.6.1"
serde-wasm-bindgen = "0.5.0"
spki = "0.6.0"
wasm-bindgen = "0.2.83"
wasm-bindgen-futures = "0.4.31"
web-sys = { version = "0.3.58", features = [
	"Crypto",
	"SubtleCrypto",
	"CryptoKey",
	"Window",
	"WorkerGlobalScope",
] }

[dev-dependencies]
anyhow = "1.0.40"
claims = "0.7"
mockall = "0.11.2"
c2pa = { path = ".", features = [
	"unstable_api",
] } # allow integration tests to use the new API
<<<<<<< HEAD
=======
jumbf = "0.4.0"

>>>>>>> e80410ec

[target.'cfg(target_arch = "wasm32")'.dev-dependencies]
wasm-bindgen-test = "0.3.31"

[target.'cfg(not(target_arch = "wasm32"))'.dev-dependencies]
actix = "0.13.1"
ed25519-dalek = "2.1.1"
tokio = { version = "1.36.0", features = ["full"] }<|MERGE_RESOLUTION|>--- conflicted
+++ resolved
@@ -125,14 +125,10 @@
 serde-transcode = "1.1.1"
 sha2 = "0.10.2"
 tempfile = "3.10.1"
-<<<<<<< HEAD
-thiserror = "1.0.40"
+thiserror = "1.0.61"
 tiny-skia = { version = "0.11.4", default-features = false, features = [
 	"png", "png-format"
 	], optional = true }
-=======
-thiserror = "1.0.61"
->>>>>>> e80410ec
 treeline = "0.1.0"
 url = "2.2.2, <2.5.1"  # Can't use 2.5.1 or newer until new license is reviewed.
 uuid = { version = "1.3.1", features = ["serde", "v4", "wasm-bindgen"] }
@@ -177,11 +173,8 @@
 c2pa = { path = ".", features = [
 	"unstable_api",
 ] } # allow integration tests to use the new API
-<<<<<<< HEAD
-=======
 jumbf = "0.4.0"
 
->>>>>>> e80410ec
 
 [target.'cfg(target_arch = "wasm32")'.dev-dependencies]
 wasm-bindgen-test = "0.3.31"
