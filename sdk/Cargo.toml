[package]
name = "c2pa"
version = "0.27.1"
description = "Rust SDK for C2PA (Coalition for Content Provenance and Authenticity) implementors"
authors = [
	"Maurice Fisher <mfisher@adobe.com>",
	"Gavin Peacock <gpeacock@adobe.com>",
	"Eric Scouten <scouten@adobe.com>",
	"Leonard Rosenthol <lrosenth@adobe.com>",
	"Dave Kozma <dkozma@adobe.com>",
]
license = "MIT OR Apache-2.0"
documentation = "https://docs.rs/c2pa"
homepage = "https://contentauthenticity.org"
repository = "https://github.com/contentauth/c2pa-rs"
readme = "../README.md"
keywords = ["xmp", "metadata"]
categories = ["api-bindings"]
edition = "2021"
rust-version = "1.70.0"
exclude = ["tests/fixtures"]

[package.metadata.docs.rs]
all-features = true
rustdoc-args = ["--cfg", "docsrs"]

[features]
default = []
add_thumbnails = ["image"]
file_io = ["openssl_sign"]
serialize_thumbnails = []
xmp_write = ["xmp_toolkit"]
no_interleaved_io = ["file_io"]
fetch_remote_manifests = ["file_io"]
openssl_sign = ["openssl", "openssl-sys"]
otf = ["fonttools"]
json_schema = ["dep:schemars"]
<<<<<<< HEAD
woff = []
=======
pdf = ["dep:lopdf"]
>>>>>>> dff92e2e

# The diagnostics feature is unsupported and might be removed.
# It enables some low-overhead timing features used in our development cycle.
diagnostics = []

#[cfg(not(target_arch = "wasm32"))]
[[example]]
name = "client"
required-features = ["file_io"]

[[example]]
name = "show"
required-features = ["file_io"]

[[example]]
name = "custom_assertion"

[lib]
crate-type = ["lib"]

[dependencies]
asn1-rs = "0.5.2"
async-generic = "0.1.2"
async-trait = { version = "0.1.48" }
atree = "0.5.2"
base64 = "0.21.2"
bcder = "0.7.1"
blake3 = "1.0.0"
bytes = "1.4.0"
byteorder = { version = "1.4.3", default-features = false }
byteordered = "0.6.0"
chrono = { version = "0.4.27", default-features = false, features = [
	"serde",
	"wasmbind",
] }
ciborium = "0.2.0"
conv = "0.3.3"
coset = "0.3.1"
extfmt = "0.1.1"
fast-xml = "0.23.1"
fixed = "=1.23.1"
hex = "0.4.3"
id3 = "1.7.0"
img-parts = "0.3.0"
jfifdump = "0.4.0"
log = "0.4.8"
lopdf = { version = "0.31.0", optional = true }
lazy_static = "1.4.0"
multibase = "0.9.0"
multihash = "0.11.4"
mp4 = "0.13.0"
png_pong = "0.8.2"
range-set = "0.0.9"
ring = "0.16.20"
riff = "1.0.1"
schemars = { version = "0.8.12", optional = true }
serde = { version = "1.0.137", features = ["derive"] }
serde_bytes = "0.11.5"
serde_cbor = "0.11.1"
serde_derive = "1.0.137"
serde_json = "1.0.81"
serde-transcode = "1.1.1"
sha2 = "0.10.2"
tempfile = "3.1.0"
thiserror = "1.0.40"
treeline = "0.1.0"
twoway = "0.2.2"
url = "2.2.2"
uuid = { version = "1.3.1", features = ["serde", "v4", "wasm-bindgen"] }
x509-parser = "0.15.0"
x509-certificate = "0.19.0"
fonttools = { git = "https://github.com/Monotype/rust-font-tools", branch="monotype/fontSupport", optional = true }

[target.'cfg(not(target_arch = "wasm32"))'.dependencies]
ureq = "2.4.0"
half = "<2.3.0, < 3" # fix for older versions of rust
image = { version = "0.24.2", optional = true }
instant = "0.1.12"
openssl = { version = "0.10.48", features = ["vendored"], optional = true }
openssl-sys = { version = "=0.9.92", optional = true }
xmp_toolkit = { version = "1.0", optional = true }

[target.'cfg(target_arch = "wasm32")'.dependencies]
console_log = { version = "1.0.0", features = ["color"] }
getrandom = { version = "0.2.7", features = ["js"] }
# We need to use the `inaccurate` flag here to ensure usage of the JavaScript Date API
# to handle certificate timestamp checking correctly.
instant = { version = "0.1.12", features = ["wasm-bindgen", "inaccurate"] }
js-sys = "0.3.58"
rand = "0.8.5"
rsa = "0.6.1"
serde-wasm-bindgen = "0.5.0"
spki = "0.6.0"
wasm-bindgen = "0.2.83"
wasm-bindgen-futures = "0.4.31"
web-sys = { version = "0.3.58", features = [
	"Crypto",
	"SubtleCrypto",
	"CryptoKey",
	"Window",
	"WorkerGlobalScope",
] }

[dev-dependencies]
anyhow = "1.0.40"
mockall = "0.11.2"

[target.'cfg(target_arch = "wasm32")'.dev-dependencies]
wasm-bindgen-test = "0.3.31"

[target.'cfg(not(target_arch = "wasm32"))'.dev-dependencies]
actix = "0.13.1"<|MERGE_RESOLUTION|>--- conflicted
+++ resolved
@@ -35,11 +35,8 @@
 openssl_sign = ["openssl", "openssl-sys"]
 otf = ["fonttools"]
 json_schema = ["dep:schemars"]
-<<<<<<< HEAD
+pdf = ["dep:lopdf"]
 woff = []
-=======
-pdf = ["dep:lopdf"]
->>>>>>> dff92e2e
 
 # The diagnostics feature is unsupported and might be removed.
 # It enables some low-overhead timing features used in our development cycle.
