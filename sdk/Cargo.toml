[package]
name = "c2pa"
version = "0.35.0"
description = "Rust SDK for C2PA (Coalition for Content Provenance and Authenticity) implementors"
authors = [
    "Maurice Fisher <mfisher@adobe.com>",
    "Gavin Peacock <gpeacock@adobe.com>",
    "Eric Scouten <scouten@adobe.com>",
    "Leonard Rosenthol <lrosenth@adobe.com>",
    "Dave Kozma <dkozma@adobe.com>",
    "Dylan Ross <dyross@adobe.com>"
]
license = "MIT OR Apache-2.0"
documentation = "https://docs.rs/c2pa"
homepage = "https://contentauthenticity.org"
repository = "https://github.com/contentauth/c2pa-rs"
readme = "../README.md"
keywords = ["xmp", "metadata"]
categories = ["api-bindings"]
edition = "2021"
rust-version = "1.74.0"
exclude = ["tests/fixtures"]

[package.metadata.docs.rs]
all-features = true
rustdoc-args = ["--cfg", "docsrs"]

[features]
default = ["v1_api"]
add_thumbnails = ["image"]
add_font_thumbnails = ["dep:tiny-skia", "dep:cosmic-text", "add_thumbnails", "font"]
add_svg_font_thumbnails = ["add_font_thumbnails", "dep:svg", "dep:resvg"]
psxxx_ocsp_stapling_experimental = []
file_io = ["openssl_sign"]
serialize_thumbnails = []
no_interleaved_io = ["file_io"]
fetch_remote_manifests = []
openssl_sign = ["openssl"]
json_schema = ["dep:schemars"]
pdf = ["dep:lopdf"]
font = []
sfnt = ["font"]
woff = ["font"]
v1_api = []
unstable_api = []
openssl_ffi_mutex = []
xmp_write = []

# The diagnostics feature is unsupported and might be removed.
# It enables some low-overhead timing features used in our development cycle.
diagnostics = []

[[example]]
name = "client"
required-features = ["file_io"]

[[example]]
name = "show"
required-features = ["file_io"]

[[example]]
name = "v2show"
required-features = ["unstable_api"]

[[example]]
name = "v2api"
required-features = ["unstable_api"]


[lib]
crate-type = ["lib"]

[dependencies]
asn1-rs = "0.5.2"
async-generic = "1.1"
async-recursion = "1.1.1"
async-trait = { version = "0.1.77" }
atree = "0.5.2"
base64 = "0.22.1"
bcder = "0.7.3"
bytes = "1.4.0"
byteorder = { version = "1.4.3", default-features = false }
byteordered = "0.6.0"
chrono = { version = "0.4.28", default-features = false, features = [
    "serde",
    "wasmbind",
] }
ciborium = "0.2.0"
config = { version = "0.14.0", default-features = false, features = [
    "json",
    "json5",
    "toml",
    "ron",
    "ini",
] }
conv = "0.3.3"
coset = "0.3.1"
cosmic-text = { version = "0.12.1", optional = true }
extfmt = "0.1.1"
ed25519-dalek = "2.1.1"
fast-xml = "0.23.1"
hex = "0.4.3"
# Version 1.13.0 doesn't compile under Rust < 1.75, pinning to 1.12.0
id3 = "=1.12.0"
img-parts = "0.3.0"
jfifdump = "0.5.1"
log = "0.4.21"
lopdf = { version = "0.31.0", optional = true }
lazy_static = "1.4.0"
memchr = "2.7.1"
multibase = "0.9.0"
multihash = "0.11.4"
mp4 = "0.13.0"
pem = "3.0.2"
png_pong = "0.9.1"
rand = "0.8.5"
rand_chacha = "0.3.1"
range-set = "0.0.11"
rasn-ocsp = "0.12.5"
rasn-pkix = "0.12.5"
rasn = "0.12.5"
<<<<<<< HEAD
resvg = { version = "0.42.0", default-features = false, optional = true }
riff = "1.0.1"
=======
riff = "2.0.0"
>>>>>>> e7287944
schemars = { version = "0.8.21", optional = true }
serde = { version = "1.0.197", features = ["derive"] }
serde_bytes = "0.11.5"
serde_cbor = "0.11.1"
serde_derive = "1.0.197"
serde_json = { version = "1.0.117", features = ["preserve_order"] }
serde_with = "3.4.0"
serde-transcode = "1.1.1"
sha2 = "0.10.6"
svg = { version = "0.17.0", optional = true }
tempfile = "3.10.1"
thiserror = "1.0.61"
tiny-skia = { version = "0.11.4", default-features = false, features = [
	"png", "png-format"
	], optional = true }
treeline = "0.1.0"
url = "2.5.2"
uuid = { version = "1.7.0", features = ["serde", "v4", "js"] }
x509-parser = "0.15.1"
x509-certificate = "0.21.0"
zip = { version = "0.6.6", default-features = false }


[target.'cfg(not(target_arch = "wasm32"))'.dependencies]
ureq = "2.4.0"
image = { version = "0.24.7", default-features = false, features = [
    "jpeg",
    "png",
], optional = true }
instant = "0.1.12"
openssl = { version = "0.10.61", features = ["vendored"], optional = true }

[target.'cfg(target_arch = "wasm32")'.dependencies]
console_log = { version = "1.0.0", features = ["color"] }
getrandom = { version = "0.2.7", features = ["js"] }
# We need to use the `inaccurate` flag here to ensure usage of the JavaScript Date API
# to handle certificate timestamp checking correctly.
instant = { version = "0.1.12", features = ["wasm-bindgen", "inaccurate"] }
js-sys = "0.3.58"
rand_core = "0.9.0-alpha.2"
rsa = { version = "0.9.6", features = ["sha2"] }
serde-wasm-bindgen = "0.5.0"
spki = "0.6.0"
wasm-bindgen = "0.2.83"
wasm-bindgen-futures = "0.4.31"
web-sys = { version = "0.3.58", features = [
    "Crypto",
    "SubtleCrypto",
    "CryptoKey",
    "Window",
    "WorkerGlobalScope",
] }

[dev-dependencies]
anyhow = "1.0.40"
claims = "0.7"
mockall = "0.11.2"
c2pa = { path = ".", features = [
    "unstable_api",
] } # allow integration tests to use the new API
glob = "0.3.1"
jumbf = "0.4.0"


[target.'cfg(target_arch = "wasm32")'.dev-dependencies]
wasm-bindgen-test = "0.3.31"

[target.'cfg(not(target_arch = "wasm32"))'.dev-dependencies]
actix = "0.13.1"
tokio = { version = "1.36.0", features = ["full"] }<|MERGE_RESOLUTION|>--- conflicted
+++ resolved
@@ -119,12 +119,8 @@
 rasn-ocsp = "0.12.5"
 rasn-pkix = "0.12.5"
 rasn = "0.12.5"
-<<<<<<< HEAD
 resvg = { version = "0.42.0", default-features = false, optional = true }
-riff = "1.0.1"
-=======
 riff = "2.0.0"
->>>>>>> e7287944
 schemars = { version = "0.8.21", optional = true }
 serde = { version = "1.0.197", features = ["derive"] }
 serde_bytes = "0.11.5"
