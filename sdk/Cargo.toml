--- conflicted
+++ resolved
@@ -35,14 +35,11 @@
 openssl_sign = ["openssl"]
 json_schema = ["dep:schemars"]
 pdf = ["dep:lopdf"]
-<<<<<<< HEAD
 font = []
 sfnt = ["font"]
 woff = ["font"]
-=======
 v1_api = []
 unstable_api = []
->>>>>>> 5160b6fa
 
 # The diagnostics feature is unsupported and might be removed.
 # It enables some low-overhead timing features used in our development cycle.
