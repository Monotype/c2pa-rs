// Copyright 2022 Adobe. All rights reserved.
// This file is licensed to you under the Apache License,
// Version 2.0 (http://www.apache.org/licenses/LICENSE-2.0)
// or the MIT license (http://opensource.org/licenses/MIT),
// at your option.

// Unless required by applicable law or agreed to in writing,
// this software is distributed on an "AS IS" BASIS, WITHOUT
// WARRANTIES OR REPRESENTATIONS OF ANY KIND, either express or
// implied. See the LICENSE-MIT and LICENSE-APACHE files for the
// specific language governing permissions and limitations under
// each license.

use std::{
    fmt,
    io::{BufRead, Cursor, Seek, Write},
};

use image::{
    codecs::{
        jpeg::JpegEncoder,
        png::{CompressionType, FilterType, PngEncoder},
    },
    DynamicImage, ImageDecoder, ImageFormat, ImageReader,
};

use crate::{
    settings::{
        self,
        builder::{ThumbnailFormat, ThumbnailQuality},
    },
    Error, Result,
};

impl ThumbnailFormat {
    /// Create a new [ThumbnailFormat] from the given format extension or mime type.
    ///
    /// If the format is unsupported, this function will return `None`.
    pub fn new(format: &str) -> Option<ThumbnailFormat> {
        ImageFormat::from_extension(format)
            .or_else(|| ImageFormat::from_mime_type(format))
            .and_then(|format| ThumbnailFormat::try_from(format).ok())
    }
}

<<<<<<< HEAD
impl TryFrom<ImageFormat> for ThumbnailFormat {
    type Error = Error;
=======
///  utility to generate a thumbnail from a file at path
/// returns Result (format, image_bits) if successful, otherwise Error
#[cfg(feature = "file_io")]
pub fn make_thumbnail(path: &std::path::Path) -> Result<(String, Vec<u8>)> {
    #[cfg(all(feature = "sfnt", feature = "add_font_thumbnails"))]
    {
        if path
            .extension()
            .map(font_thumbnail::is_supported_font_file)
            .is_some_and(|x| x)
        {
            return font_thumbnail::make_thumbnail(
                path,
                Some(cfg!(feature = "add_svg_font_thumbnails")),
            );
        }
    }
    let format = ImageFormat::from_path(path)?;
>>>>>>> 89680695

    fn try_from(format: ImageFormat) -> Result<Self> {
        match format {
            ImageFormat::Png => Ok(ThumbnailFormat::Png),
            ImageFormat::Jpeg => Ok(ThumbnailFormat::Jpeg),
            ImageFormat::Gif => Ok(ThumbnailFormat::Gif),
            ImageFormat::WebP => Ok(ThumbnailFormat::WebP),
            ImageFormat::Tiff => Ok(ThumbnailFormat::Tiff),
            _ => Err(Error::UnsupportedThumbnailFormat(
                format.to_mime_type().to_owned(),
            )),
        }
    }
}

impl From<ThumbnailFormat> for ImageFormat {
    fn from(format: ThumbnailFormat) -> Self {
        match format {
            ThumbnailFormat::Png => ImageFormat::Png,
            ThumbnailFormat::Jpeg => ImageFormat::Jpeg,
            ThumbnailFormat::Gif => ImageFormat::Gif,
            ThumbnailFormat::WebP => ImageFormat::WebP,
            ThumbnailFormat::Tiff => ImageFormat::Tiff,
        }
    }
}

impl From<ThumbnailFormat> for config::ValueKind {
    fn from(value: ThumbnailFormat) -> Self {
        let variant = match value {
            ThumbnailFormat::Png => "png",
            ThumbnailFormat::Jpeg => "jpeg",
            ThumbnailFormat::Gif => "gif",
            ThumbnailFormat::WebP => "webp",
            ThumbnailFormat::Tiff => "tiff",
        };
        config::ValueKind::String(variant.to_owned())
    }
}

impl fmt::Display for ThumbnailFormat {
    fn fmt(&self, f: &mut fmt::Formatter<'_>) -> fmt::Result {
        write!(f, "{}", ImageFormat::from(*self).to_mime_type())
    }
}

/// Make a thumbnail from an input stream and format and return the output format and new thumbnail bytes.
///
/// This function takes into account the [Settings][crate::Settings]:
/// * `builder.thumbnail.ignore_errors`
///
/// Read [make_thumbnail_from_stream] for more information.
pub fn make_thumbnail_bytes_from_stream<R>(
    format: &str,
<<<<<<< HEAD
    input: R,
) -> Result<Option<(ThumbnailFormat, Vec<u8>)>>
where
    R: BufRead + Seek,
{
    let result = {
        match ThumbnailFormat::new(format) {
            Some(input_format) => {
                let mut output = Cursor::new(Vec::new());
                make_thumbnail_from_stream(input_format, None, input, &mut output)
                    .map(|output_format| (output_format, output.into_inner()))
            }
            None => Err(Error::UnsupportedThumbnailFormat(format.to_owned())),
        }
=======
    stream: &mut R,
) -> Result<(String, Vec<u8>)> {
    #[cfg(all(feature = "sfnt", feature = "add_font_thumbnails"))]
    {
        if font_thumbnail::is_supported_font_file(format)
            || font_thumbnail::is_font_mime_type(format)
        {
            return font_thumbnail::make_thumbnail_from_stream(
                stream,
                Some(cfg!(feature = "add_svg_font_thumbnails")),
            );
        }
    }

    let format = ImageFormat::from_extension(format)
        .or_else(|| ImageFormat::from_mime_type(format))
        .ok_or(Error::UnsupportedType)?;

    let reader = Reader::with_format(std::io::BufReader::new(stream), format);
    let mut img = reader.decode()?;

    let longest_edge = THUMBNAIL_LONGEST_EDGE;

    // generate a thumbnail image scaled down and in jpeg format
    if img.width() > longest_edge || img.height() > longest_edge {
        img = img.thumbnail(longest_edge, longest_edge);
    }

    // for png files, use png thumbnails for transparency
    // for other supported types try a jpeg thumbnail
    let (output_format, format) = match format {
        ImageFormat::Png => (image::ImageOutputFormat::Png, "image/png"),
        _ => (
            image::ImageOutputFormat::Jpeg(THUMBNAIL_JPEG_QUALITY),
            "image/jpeg",
        ),
>>>>>>> 89680695
    };

<<<<<<< HEAD
    let ignore_errors = settings::get_settings_value::<bool>("builder.thumbnail.ignore_errors")?;
    match result {
        Ok(result) => Ok(Some(result)),
        Err(_) if ignore_errors => Ok(None),
        Err(err) => Err(err),
    }
}

/// Make a thumbnail from the input stream and write to the output stream.
///
/// This function takes into account two [Settings][crate::Settings]:
/// * `builder.thumbnail.long_edge`
/// * `builder.thumbnail.quality`
/// * `builder.thumbnail.format`
/// * `builder.thumbnail.prefer_smallest_format`
pub fn make_thumbnail_from_stream<R, W>(
    input_format: ThumbnailFormat,
    output_format: Option<ThumbnailFormat>,
    input: R,
    output: &mut W,
) -> Result<ThumbnailFormat>
where
    R: BufRead + Seek,
    W: Write + Seek,
{
    let mut decoder = ImageReader::with_format(input, input_format.into()).into_decoder()?;
    let orientation = decoder.orientation()?;

    let mut image = DynamicImage::from_decoder(decoder)?;
    image.apply_orientation(orientation);

    let output_format = match output_format {
        Some(output_format) => output_format,
        None => {
            let global_format =
                settings::get_settings_value::<Option<ThumbnailFormat>>("builder.thumbnail.format");
            match global_format {
                Ok(Some(global_format)) => global_format,
                _ => {
                    let prefer_smallest_format = settings::get_settings_value::<bool>(
                        "builder.thumbnail.prefer_smallest_format",
                    )?;
                    match prefer_smallest_format {
                        true => match input_format {
                            // TODO: investigate more formats
                            ThumbnailFormat::Png | ThumbnailFormat::Tiff
                                if !image.color().has_alpha() =>
                            {
                                ThumbnailFormat::Jpeg
                            }
                            _ => input_format,
                        },
                        false => input_format,
                    }
                }
            }
        }
    };

    let long_edge = settings::get_settings_value::<u32>("builder.thumbnail.long_edge")?;
    image = image.thumbnail(long_edge, long_edge);

    let quality = settings::get_settings_value::<ThumbnailQuality>("builder.thumbnail.quality")?;
    // TODO: investigate more formats
    match output_format {
        ThumbnailFormat::Jpeg => match quality {
            ThumbnailQuality::Low => {
                image.write_with_encoder(JpegEncoder::new_with_quality(output, 38))?
            }
            ThumbnailQuality::Medium => {
                image.write_with_encoder(JpegEncoder::new_with_quality(output, 75))?
            }
            ThumbnailQuality::High => {
                image.write_with_encoder(JpegEncoder::new_with_quality(output, 100))?
            }
        },
        ThumbnailFormat::Png => match quality {
            ThumbnailQuality::Low => image.write_with_encoder(PngEncoder::new_with_quality(
                output,
                CompressionType::Fast,
                FilterType::default(),
            ))?,
            ThumbnailQuality::Medium => image.write_with_encoder(PngEncoder::new_with_quality(
                output,
                CompressionType::Default,
                FilterType::default(),
            ))?,
            ThumbnailQuality::High => image.write_with_encoder(PngEncoder::new_with_quality(
                output,
                CompressionType::Best,
                FilterType::default(),
            ))?,
        },
        _ => image.write_to(output, output_format.into())?,
    }

    Ok(output_format)
}

#[cfg(test)]
pub mod tests {
    #![allow(clippy::unwrap_used)]

    use image::GenericImageView;

    use super::*;
    use crate::settings::Settings;

    const TEST_JPEG: &[u8] = include_bytes!("../../tests/fixtures/CA.jpg");
    const TEST_PNG: &[u8] = include_bytes!("../../tests/fixtures/sample1.png");

    fn create_test_jpeg_with_orientation(orientation: u16) -> Vec<u8> {
        use image::{ImageBuffer, Rgb, RgbImage};
        let width = 200;
        let height = 100;
        let mut img: RgbImage = ImageBuffer::new(width, height);

        for y in 0..height {
            for x in 0..width {
                let pixel = if x < width / 2 {
                    Rgb([255, 0, 0]) // Red on left half
                } else {
                    Rgb([0, 0, 255]) // Blue on right half
                };
                img.put_pixel(x, y, pixel);
            }
        }

        // Encode image to JPEG
        let mut jpeg_data = Vec::new();
        {
            let mut encoder =
                image::codecs::jpeg::JpegEncoder::new_with_quality(&mut jpeg_data, 90);
            encoder.encode_image(&img).unwrap();
        }

        // Insert EXIF orientation if not 1
        if orientation != 1 {
            let exif_data = vec![
                0xff,
                0xe1, // APP1 marker
                0x00,
                0x2c, // Length (44 bytes)
                0x45,
                0x78,
                0x69,
                0x66,
                0x00,
                0x00, // "Exif\0\0"
                0x49,
                0x49, // Little endian
                0x2a,
                0x00, // TIFF identifier
                0x08,
                0x00,
                0x00,
                0x00, // Offset to IFD
                0x01,
                0x00, // Number of entries
                0x12,
                0x01, // Orientation tag
                0x03,
                0x00, // SHORT type
                0x01,
                0x00,
                0x00,
                0x00, // Count
                orientation as u8,
                (orientation >> 8) as u8,
                0x00,
                0x00, // Value
                0x00,
                0x00,
                0x00,
                0x00, // Next IFD offset
            ];
            // Insert EXIF after SOI marker
            jpeg_data.splice(2..2, exif_data);
        }

        jpeg_data
    }

    #[test]
    fn test_make_thumbnail_exif_orientation_issue() {
        // Create test JPEGs with different orientations
        for orientation in 1..=8 {
            let jpeg_data = create_test_jpeg_with_orientation(orientation);

            // Generate thumbnail from stream
            let mut cursor = std::io::Cursor::new(&jpeg_data);
            let result = make_thumbnail_bytes_from_stream("jpg", &mut cursor);
            assert!(
                result.is_ok(),
                "Thumbnail should be generated for orientation {orientation}"
            );

            let (format, thumbnail_data) = result.unwrap().unwrap();
            assert_eq!(format, ThumbnailFormat::Jpeg);

            let thumb = image::load_from_memory(&thumbnail_data).unwrap();

            // Select pixels from the corners
            let top_left_pixel = thumb.get_pixel(0, 0);
            let bottom_right_pixel = thumb.get_pixel(thumb.width() - 1, thumb.height() - 1);

            match orientation {
                1 | 4 | 5 | 6 => {
                    // 1 Normal, 2 flipped vertically
                    // RB
                    // RB
                    // 5 Rotated 90 CW then flipped horizontally, 6 Rotated 90 CW
                    // RR
                    // BB
                    assert!(
                        top_left_pixel.0[0] >= 250,
                        "Top-left should be red for orientation {orientation}"
                    );
                    assert!(
                        bottom_right_pixel.0[2] >= 250,
                        "Bottom-right should be blue for orientation {orientation}"
                    );
                }
                2 | 3 | 7 | 8 => {
                    // 2 Flipped horizontally, 3 rotated 180
                    // BR
                    // BR
                    // 7 Rotated 90 CCW then flipped horizontally, 8 rotated 90 CCW
                    // BB
                    // RR
                    assert!(
                        top_left_pixel.0[2] >= 250,
                        "Top-left should be blue for orientation {orientation}"
                    );
                    assert!(
                        bottom_right_pixel.0[0] >= 250,
                        "Bottom-right should be red for orientation {orientation}"
                    );
                }
                _ => unreachable!("Unexpected orientation value: {orientation}"),
            }
        }
    }

    #[test]
    fn test_make_thumbnail_from_stream() {
        #[cfg(target_os = "wasi")]
        Settings::reset().unwrap();

        Settings::from_toml(
            &toml::toml! {
                [builder.thumbnail]
                prefer_smallest_format = false
                ignore_errors = false
                // TODO: problem, how would I remove a field?
                // format = null
            }
            .to_string(),
        )
        .unwrap();
        settings::set_settings_value::<Option<ThumbnailFormat>>("format", None).unwrap();

        let mut output = Cursor::new(Vec::new());
        let format = make_thumbnail_from_stream(
            ThumbnailFormat::Jpeg,
            None,
            Cursor::new(TEST_JPEG),
            &mut output,
        )
        .unwrap();

        assert!(matches!(format, ThumbnailFormat::Jpeg));

        output.rewind().unwrap();
        ImageReader::with_format(output, format.into())
            .decode()
            .unwrap();
    }

    #[test]
    fn test_make_thumbnail_from_stream_with_output() {
        #[cfg(target_os = "wasi")]
        Settings::reset().unwrap();

        Settings::from_toml(
            &toml::toml! {
                [builder.thumbnail]
                ignore_errors = false
            }
            .to_string(),
        )
        .unwrap();

        let mut output = Cursor::new(Vec::new());
        let format = make_thumbnail_from_stream(
            ThumbnailFormat::Jpeg,
            Some(ThumbnailFormat::Png),
            Cursor::new(TEST_JPEG),
            &mut output,
        )
        .unwrap();

        assert!(matches!(format, ThumbnailFormat::Png));

        output.rewind().unwrap();
        ImageReader::with_format(output, format.into())
            .decode()
            .unwrap();
    }

    #[test]
    fn test_make_thumbnail_bytes_from_stream() {
        #[cfg(target_os = "wasi")]
        Settings::reset().unwrap();

        Settings::from_toml(
            &toml::toml! {
                [builder.thumbnail]
                prefer_smallest_format = false
                ignore_errors = false
            }
            .to_string(),
        )
        .unwrap();

        let (format, bytes) =
            make_thumbnail_bytes_from_stream("image/jpeg", Cursor::new(TEST_JPEG))
                .unwrap()
                .unwrap();

        assert!(matches!(format, ThumbnailFormat::Jpeg));

        ImageReader::with_format(Cursor::new(bytes), format.into())
            .decode()
            .unwrap();
    }

    #[test]
    fn test_make_thumbnail_with_prefer_smallest_format() {
        #[cfg(target_os = "wasi")]
        Settings::reset().unwrap();

        Settings::from_toml(
            &toml::toml! {
                [builder.thumbnail]
                prefer_smallest_format = true
                ignore_errors = false
            }
            .to_string(),
        )
        .unwrap();

        let (format, bytes) = make_thumbnail_bytes_from_stream("image/png", Cursor::new(TEST_PNG))
            .unwrap()
            .unwrap();

        assert!(matches!(format, ThumbnailFormat::Jpeg));

        ImageReader::with_format(Cursor::new(bytes), format.into())
            .decode()
            .unwrap();
    }

    #[test]
    fn test_make_thumbnail_with_forced_format() {
        #[cfg(target_os = "wasi")]
        Settings::reset().unwrap();

        Settings::from_toml(
            &toml::toml! {
                [builder.thumbnail]
                format = "png"
                ignore_errors = false
            }
            .to_string(),
        )
        .unwrap();

        let (format, bytes) =
            make_thumbnail_bytes_from_stream("image/jpeg", Cursor::new(TEST_JPEG))
                .unwrap()
                .unwrap();

        assert!(matches!(format, ThumbnailFormat::Png));

        ImageReader::with_format(Cursor::new(bytes), format.into())
            .decode()
            .unwrap();
    }

    #[test]
    fn test_make_thumbnail_with_long_edge() {
        #[cfg(target_os = "wasi")]
        Settings::reset().unwrap();

        Settings::from_toml(
            &toml::toml! {
                [builder.thumbnail]
                ignore_errors = false
                long_edge = 100
            }
            .to_string(),
        )
        .unwrap();

        let (format, bytes) =
            make_thumbnail_bytes_from_stream("image/jpeg", Cursor::new(TEST_JPEG))
                .unwrap()
                .unwrap();

        assert!(matches!(format, ThumbnailFormat::Jpeg));

        let image = ImageReader::with_format(Cursor::new(bytes), format.into())
            .decode()
            .unwrap();
        assert!(image.width() == 100 || image.height() == 100);
    }

    #[test]
    fn test_make_thumbnail_and_ignore_errors() {
        #[cfg(target_os = "wasi")]
        Settings::reset().unwrap();

        Settings::from_toml(
            &toml::toml! {
                [builder.thumbnail]
                ignore_errors = true
            }
            .to_string(),
        )
        .unwrap();

        let thumbnail =
            make_thumbnail_bytes_from_stream("image/png", Cursor::new(Vec::new())).unwrap();
        assert!(thumbnail.is_none());
=======
    let format = format.to_owned();
    Ok((format, cursor.into_inner()))
}

#[cfg(all(feature = "sfnt", feature = "add_font_thumbnails"))]
#[path = "font_thumbnail.rs"]
mod font_thumbnail;

mod tests {
    /// This test is in place to test the main thumbnail creation, making sure it calls down
    /// into the font thumbnail creation logic. We have it here
    #[cfg(feature = "add_svg_font_thumbnails")]
    #[test]
    fn test_svg_creation_with_stream() {
        use crate::utils::thumbnail::make_thumbnail_from_stream;

        // Use a test fixture for generating a thumbnail from a font
        let font_data = include_bytes!("../../tests/fixtures/font.otf");
        let mut stream = std::io::Cursor::new(font_data);
        // Make the thumbnail
        let result = make_thumbnail_from_stream("font/otf", &mut stream);
        assert!(result.is_ok());
        let (mime_type, image_data) = result.unwrap();
        // Assert the result is a valid SVG
        assert_eq!(mime_type, "image/svg+xml");
        // And the image data is NOT empty
        assert!(!image_data.is_empty());
        // Matter of fact, make sure it matches the expected output
        let expected_svg = include_bytes!("../../tests/fixtures/font.thumbnail.svg");
        let strip_all = |s: &str| s.split_whitespace().collect::<String>();
        assert_eq!(
            strip_all(&String::from_utf8_lossy(&image_data)),
            strip_all(&String::from_utf8_lossy(expected_svg))
        );
>>>>>>> 89680695
    }
}<|MERGE_RESOLUTION|>--- conflicted
+++ resolved
@@ -43,29 +43,8 @@
     }
 }
 
-<<<<<<< HEAD
 impl TryFrom<ImageFormat> for ThumbnailFormat {
     type Error = Error;
-=======
-///  utility to generate a thumbnail from a file at path
-/// returns Result (format, image_bits) if successful, otherwise Error
-#[cfg(feature = "file_io")]
-pub fn make_thumbnail(path: &std::path::Path) -> Result<(String, Vec<u8>)> {
-    #[cfg(all(feature = "sfnt", feature = "add_font_thumbnails"))]
-    {
-        if path
-            .extension()
-            .map(font_thumbnail::is_supported_font_file)
-            .is_some_and(|x| x)
-        {
-            return font_thumbnail::make_thumbnail(
-                path,
-                Some(cfg!(feature = "add_svg_font_thumbnails")),
-            );
-        }
-    }
-    let format = ImageFormat::from_path(path)?;
->>>>>>> 89680695
 
     fn try_from(format: ImageFormat) -> Result<Self> {
         match format {
@@ -89,6 +68,7 @@
             ThumbnailFormat::Gif => ImageFormat::Gif,
             ThumbnailFormat::WebP => ImageFormat::WebP,
             ThumbnailFormat::Tiff => ImageFormat::Tiff,
+            ThumbnailFormat::Svg => panic!("SVG is not supported by the image crate"),
         }
     }
 }
@@ -101,6 +81,7 @@
             ThumbnailFormat::Gif => "gif",
             ThumbnailFormat::WebP => "webp",
             ThumbnailFormat::Tiff => "tiff",
+            ThumbnailFormat::Svg => "svg",
         };
         config::ValueKind::String(variant.to_owned())
     }
@@ -120,12 +101,23 @@
 /// Read [make_thumbnail_from_stream] for more information.
 pub fn make_thumbnail_bytes_from_stream<R>(
     format: &str,
-<<<<<<< HEAD
     input: R,
 ) -> Result<Option<(ThumbnailFormat, Vec<u8>)>>
 where
     R: BufRead + Seek,
 {
+    #[cfg(all(feature = "sfnt", feature = "add_font_thumbnails"))]
+    {
+        if font_thumbnail::is_supported_font_file(format)
+            || font_thumbnail::is_font_mime_type(format)
+        {
+            let mut input = input;
+            return font_thumbnail::make_thumbnail_from_stream(
+                &mut input,
+                Some(cfg!(feature = "add_svg_font_thumbnails")),
+            );
+        }
+    }
     let result = {
         match ThumbnailFormat::new(format) {
             Some(input_format) => {
@@ -135,47 +127,8 @@
             }
             None => Err(Error::UnsupportedThumbnailFormat(format.to_owned())),
         }
-=======
-    stream: &mut R,
-) -> Result<(String, Vec<u8>)> {
-    #[cfg(all(feature = "sfnt", feature = "add_font_thumbnails"))]
-    {
-        if font_thumbnail::is_supported_font_file(format)
-            || font_thumbnail::is_font_mime_type(format)
-        {
-            return font_thumbnail::make_thumbnail_from_stream(
-                stream,
-                Some(cfg!(feature = "add_svg_font_thumbnails")),
-            );
-        }
-    }
-
-    let format = ImageFormat::from_extension(format)
-        .or_else(|| ImageFormat::from_mime_type(format))
-        .ok_or(Error::UnsupportedType)?;
-
-    let reader = Reader::with_format(std::io::BufReader::new(stream), format);
-    let mut img = reader.decode()?;
-
-    let longest_edge = THUMBNAIL_LONGEST_EDGE;
-
-    // generate a thumbnail image scaled down and in jpeg format
-    if img.width() > longest_edge || img.height() > longest_edge {
-        img = img.thumbnail(longest_edge, longest_edge);
-    }
-
-    // for png files, use png thumbnails for transparency
-    // for other supported types try a jpeg thumbnail
-    let (output_format, format) = match format {
-        ImageFormat::Png => (image::ImageOutputFormat::Png, "image/png"),
-        _ => (
-            image::ImageOutputFormat::Jpeg(THUMBNAIL_JPEG_QUALITY),
-            "image/jpeg",
-        ),
->>>>>>> 89680695
     };
 
-<<<<<<< HEAD
     let ignore_errors = settings::get_settings_value::<bool>("builder.thumbnail.ignore_errors")?;
     match result {
         Ok(result) => Ok(Some(result)),
@@ -275,8 +228,12 @@
     Ok(output_format)
 }
 
+#[cfg(all(feature = "sfnt", feature = "add_font_thumbnails"))]
+#[path = "font_thumbnail.rs"]
+mod font_thumbnail;
+
 #[cfg(test)]
-pub mod tests {
+mod tests {
     #![allow(clippy::unwrap_used)]
 
     use image::GenericImageView;
@@ -286,6 +243,31 @@
 
     const TEST_JPEG: &[u8] = include_bytes!("../../tests/fixtures/CA.jpg");
     const TEST_PNG: &[u8] = include_bytes!("../../tests/fixtures/sample1.png");
+
+    /// This test is in place to test the main thumbnail creation, making sure it calls down
+    /// into the font thumbnail creation logic. We have it here
+    #[cfg(feature = "add_svg_font_thumbnails")]
+    #[test]
+    fn test_svg_creation_with_stream() {
+        // Use a test fixture for generating a thumbnail from a font
+        let font_data = include_bytes!("../../tests/fixtures/font.otf");
+        let mut stream = std::io::Cursor::new(font_data);
+        // Make the thumbnail
+        let result = make_thumbnail_bytes_from_stream("font/otf", &mut stream);
+        assert!(result.is_ok());
+        let (mime_type, image_data) = result.unwrap().unwrap();
+        // Assert the result is a valid SVG
+        assert_eq!(mime_type, ThumbnailFormat::Svg);
+        // And the image data is NOT empty
+        assert!(!image_data.is_empty());
+        // Matter of fact, make sure it matches the expected output
+        let expected_svg = include_bytes!("../../tests/fixtures/font.thumbnail.svg");
+        let strip_all = |s: &str| s.split_whitespace().collect::<String>();
+        assert_eq!(
+            strip_all(&String::from_utf8_lossy(&image_data)),
+            strip_all(&String::from_utf8_lossy(expected_svg))
+        );
+    }
 
     fn create_test_jpeg_with_orientation(orientation: u16) -> Vec<u8> {
         use image::{ImageBuffer, Rgb, RgbImage};
@@ -611,41 +593,5 @@
         let thumbnail =
             make_thumbnail_bytes_from_stream("image/png", Cursor::new(Vec::new())).unwrap();
         assert!(thumbnail.is_none());
-=======
-    let format = format.to_owned();
-    Ok((format, cursor.into_inner()))
-}
-
-#[cfg(all(feature = "sfnt", feature = "add_font_thumbnails"))]
-#[path = "font_thumbnail.rs"]
-mod font_thumbnail;
-
-mod tests {
-    /// This test is in place to test the main thumbnail creation, making sure it calls down
-    /// into the font thumbnail creation logic. We have it here
-    #[cfg(feature = "add_svg_font_thumbnails")]
-    #[test]
-    fn test_svg_creation_with_stream() {
-        use crate::utils::thumbnail::make_thumbnail_from_stream;
-
-        // Use a test fixture for generating a thumbnail from a font
-        let font_data = include_bytes!("../../tests/fixtures/font.otf");
-        let mut stream = std::io::Cursor::new(font_data);
-        // Make the thumbnail
-        let result = make_thumbnail_from_stream("font/otf", &mut stream);
-        assert!(result.is_ok());
-        let (mime_type, image_data) = result.unwrap();
-        // Assert the result is a valid SVG
-        assert_eq!(mime_type, "image/svg+xml");
-        // And the image data is NOT empty
-        assert!(!image_data.is_empty());
-        // Matter of fact, make sure it matches the expected output
-        let expected_svg = include_bytes!("../../tests/fixtures/font.thumbnail.svg");
-        let strip_all = |s: &str| s.split_whitespace().collect::<String>();
-        assert_eq!(
-            strip_all(&String::from_utf8_lossy(&image_data)),
-            strip_all(&String::from_utf8_lossy(expected_svg))
-        );
->>>>>>> 89680695
     }
 }