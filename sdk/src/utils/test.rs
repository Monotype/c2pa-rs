--- conflicted
+++ resolved
@@ -76,7 +76,6 @@
     }
 }"#;
 
-<<<<<<< HEAD
 // Macro that both defines constants and registers fixtures
 macro_rules! define_fixtures {
     ($base_path:expr, $($name:ident => ($file:expr, $format:expr)),* $(,)?) => {
@@ -137,7 +136,8 @@
     INIT.call_once(|| {
         let _ = env_logger::builder().is_test(true).try_init();
     });
-=======
+}
+
 /// Macro to verify fixture paths at compile time, and builds an absolute path
 /// to the fixture file in the tests/fixtures directory, relative to the project root.
 #[cfg(test)]
@@ -167,7 +167,6 @@
             $file
         ))
     }};
->>>>>>> 89680695
 }
 
 /// Create new C2PA compatible UUID
