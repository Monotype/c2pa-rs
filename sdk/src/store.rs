--- conflicted
+++ resolved
@@ -31,13 +31,8 @@
     assertion::{Assertion, AssertionBase, AssertionData, AssertionDecodeError},
     assertions::{
         labels::{self, CLAIM},
-<<<<<<< HEAD
-        BmffHash, CertificateStatus, DataBox, DataHash, DataMap, ExclusionsMap, Ingredient,
-        MerkleMap, Relationship, SubsetMap, TimeStamp, User, UserCbor, VecByteBuf,
-=======
-        BmffHash, BoxHash, DataBox, DataHash, DataMap, ExclusionsMap, Ingredient, Relationship,
-        SubsetMap, User, UserCbor,
->>>>>>> 89680695
+        BmffHash, BoxHash, CertificateStatus, DataBox, DataHash, DataMap, ExclusionsMap,
+        Ingredient, MerkleMap, Relationship, SubsetMap, TimeStamp, User, UserCbor, VecByteBuf,
     },
     asset_handlers::bmff_io::read_bmff_c2pa_boxes,
     asset_io::{
@@ -82,8 +77,7 @@
     status_tracker::{ErrorBehavior, StatusTracker},
     utils::{
         hash_utils::HashRange,
-        io_utils,
-        io_utils::{insert_data_at, stream_len},
+        io_utils::{self, insert_data_at, stream_len},
         is_zero,
         patch::patch_bytes,
     },
@@ -2129,101 +2123,47 @@
         // sort blocks by offset
         block_locations.sort_by(|a, b| a.offset.cmp(&b.offset));
 
-        // For font support, we must specialize the exclusions as the C2PA data
-        // is split into two different areas:
-        //
-        // 1. The table directory record item
-        // 2. The table data
-        //
-        // Once true support for TIFF general boxes go in, this should change
-        // quite a bit to allow for a similar structure, so this code is
-        // considered temporary. It is put within a feature flag to allow for
-        // easy removal.
-        #[cfg(feature = "sfnt")]
-        {
-            // Setup to assume fragmented CAI blocks
-            let mut exclusions = Vec::<(usize, usize)>::new();
-            for item in block_locations {
-                // find start of jumbf
-                if item.htype == HashBlockObjectType::Cai {
-                    // Make sure we have a valid range
-                    if item.offset <= (item.offset + item.length) {
-                        // If we are calculating hashes, avoid adding an
-                        // exclusion if the CAI block is beyond the end of the
-                        // stream.  Some asset handlers will inject a
-                        // placeholder for the CAI block at the end of the
-                        // stream before the stream itself has the block.
-                        if !calc_hashes || (item.offset + item.length) as u64 <= stream_len {
-                            let mut exclusion = (item.offset, item.offset + item.length);
-                            // Setup to defragment sections that are contiguous but may have
-                            // been listed as separate
-                            if let Some(last_exclusion) = exclusions.last() {
-                                // If the last exclusion ends where this one starts,
-                                // merge them
-                                if last_exclusion.1 == exclusion.0 {
-                                    exclusion.0 = last_exclusion.0;
-                                    exclusions.pop();
-                                }
-                            }
-                            exclusions.push(exclusion);
-                        }
-                    }
-                }
-            }
-
-            if !exclusions.is_empty() {
-                // add exclusion hash for bytes before and after jumbf
-                let mut dh = DataHash::new("jumbf manifest", alg);
-                for exclusion in &exclusions {
-                    if exclusion.1 > exclusion.0 {
-                        dh.add_exclusion(HashRange::new(exclusion.0, exclusion.1 - exclusion.0));
-                    }
-                }
-
-                if calc_hashes {
-                    if exclusions.iter().any(|x| x.1 as u64 > stream_len) {
-                        return Err(Error::BadParam(
-                            "data hash exclusions out of range".to_string(),
-                        ));
-                    }
-
-<<<<<<< HEAD
+        // generate default data hash that excludes jumbf block
+        // find the first jumbf block (ours are always in order)
+        // find the first block after the jumbf blocks
+        let mut block_start: usize = 0;
+        let mut block_end: usize = 0;
+        let mut found_jumbf = false;
+        for item in block_locations {
+            // find start of jumbf
+            if !found_jumbf && item.htype == HashBlockObjectType::Cai {
+                block_start = item.offset;
+                found_jumbf = true;
+            }
+
+            // find start of block after jumbf blocks
+            if found_jumbf && item.htype == HashBlockObjectType::Cai {
+                block_end = item.offset + item.length;
+            }
+        }
+
+        if found_jumbf {
+            // add exclusion hash for bytes before and after jumbf
+            let mut dh = DataHash::new("jumbf manifest", alg);
+
             if calc_hashes {
                 if block_end > block_start && (block_end as u64) <= stream_len {
                     dh.add_exclusion(HashRange::new(
                         block_start as u64,
                         (block_end - block_start) as u64,
                     ));
-=======
-                    dh.gen_hash_from_stream(stream)?;
-                } else {
-                    match alg {
-                        "sha256" => dh.set_hash([0u8; 32].to_vec()),
-                        "sha384" => dh.set_hash([0u8; 48].to_vec()),
-                        "sha512" => dh.set_hash([0u8; 64].to_vec()),
-                        _ => return Err(Error::UnsupportedType),
-                    }
->>>>>>> 89680695
                 }
-                hashes.push(dh);
-            }
-        }
-        #[cfg(not(feature = "sfnt"))]
-        {
-            // generate default data hash that excludes jumbf block
-            // find the first jumbf block (ours are always in order)
-            // find the first block after the jumbf blocks
-            let mut block_start: usize = 0;
-            let mut block_end: usize = 0;
-            let mut found_jumbf = false;
-            for item in block_locations {
-                // find start of jumbf
-                if !found_jumbf && item.htype == HashBlockObjectType::Cai {
-                    block_start = item.offset;
-                    found_jumbf = true;
+
+                // this check is only valid on the final sized asset
+                //
+                // a case may occur where there is no existing manifest in the stream and the
+                // asset handler creates a placeholder beyond the length of the stream
+                if block_end as u64 > stream_len + (block_end - block_start) as u64 {
+                    return Err(Error::BadParam(
+                        "data hash exclusions out of range".to_string(),
+                    ));
                 }
 
-<<<<<<< HEAD
                 dh.gen_hash_from_stream(stream)?;
             } else {
                 if block_end > block_start {
@@ -2231,48 +2171,16 @@
                         block_start as u64,
                         (block_end - block_start) as u64,
                     ));
-=======
-                // find start of block after jumbf blocks
-                if found_jumbf && item.htype == HashBlockObjectType::Cai {
-                    block_end = item.offset + item.length;
->>>>>>> 89680695
                 }
-            }
-
-            if found_jumbf {
-                // add exclusion hash for bytes before and after jumbf
-                let mut dh = DataHash::new("jumbf manifest", alg);
-
-                if calc_hashes {
-                    if block_end > block_start && (block_end as u64) <= stream_len {
-                        dh.add_exclusion(HashRange::new(block_start, block_end - block_start));
-                    }
-
-                    // this check is only valid on the final sized asset
-                    //
-                    // a case may occur where there is no existing manifest in the stream and the
-                    // asset handler creates a placeholder beyond the length of the stream
-                    if block_end as u64 > stream_len + (block_end - block_start) as u64 {
-                        return Err(Error::BadParam(
-                            "data hash exclusions out of range".to_string(),
-                        ));
-                    }
-
-                    dh.gen_hash_from_stream(stream)?;
-                } else {
-                    if block_end > block_start {
-                        dh.add_exclusion(HashRange::new(block_start, block_end - block_start));
-                    }
-
-                    match alg {
-                        "sha256" => dh.set_hash([0u8; 32].to_vec()),
-                        "sha384" => dh.set_hash([0u8; 48].to_vec()),
-                        "sha512" => dh.set_hash([0u8; 64].to_vec()),
-                        _ => return Err(Error::UnsupportedType),
-                    }
+
+                match alg {
+                    "sha256" => dh.set_hash([0u8; 32].to_vec()),
+                    "sha384" => dh.set_hash([0u8; 48].to_vec()),
+                    "sha512" => dh.set_hash([0u8; 64].to_vec()),
+                    _ => return Err(Error::UnsupportedType),
                 }
-                hashes.push(dh);
-            }
+            }
+            hashes.push(dh);
         }
 
         Ok(hashes)
@@ -3234,7 +3142,7 @@
                 // generator expects a CAIRead.  We also must reset it here
                 // because the previous JUMBF may have been larger, causing
                 // extra data to try and be interpreted.
-                intermediate_stream = Cursor::new(Vec::new());
+                intermediate_stream.rewind()?;
                 std::io::copy(output_stream, &mut intermediate_stream)?;
 
                 // If our asset supports box hashing, generate and update
@@ -3357,232 +3265,7 @@
                     let len64 = u64::try_from(len)
                         .map_err(|_err| Error::BadParam("value out of range".to_string()))?;
 
-<<<<<<< HEAD
                     body.into_reader()
-=======
-                d
-            }
-            crate::claim::RemoteManifest::EmbedWithRemote(url) => {
-                if let Some(h) = get_assetio_handler(&ext) {
-                    if let Some(external_ref_writer) = h.remote_ref_writer_ref() {
-                        external_ref_writer
-                            .embed_reference(dest_path, RemoteRefEmbedType::Xmp(url))?;
-                    } else {
-                        return Err(Error::XmpNotSupported);
-                    }
-                } else {
-                    return Err(Error::UnsupportedType);
-                }
-                dest_path.to_path_buf()
-            }
-        };
-
-        // get the provenance claim changing mutability
-        let pc = self.provenance_claim_mut().ok_or(Error::ClaimEncoding)?;
-
-        let is_bmff = is_bmff_format(&ext);
-
-        let mut data;
-
-        if is_bmff {
-            // 2) Get hash ranges if needed, do not generate for update manifests
-            if !pc.update_manifest() {
-                let mut file = std::fs::File::open(asset_path)?;
-                let bmff_hash =
-                    Store::generate_bmff_data_hash_for_stream(&mut file, pc.alg(), false, false)?;
-                pc.add_assertion(&bmff_hash)?;
-            }
-
-            // 3) Generate in memory CAI jumbf block
-            // and write preliminary jumbf store to file
-            // source and dest the same so save_jumbf_to_file will use the same file since we have already cloned
-            data = self.to_jumbf_internal(reserve_size)?;
-            save_jumbf_to_file(&data, &output_path, Some(dest_path))?;
-
-            // generate actual hash values
-            let pc = self.provenance_claim_mut().ok_or(Error::ClaimEncoding)?; // reborrow to change mutability
-
-            if !pc.update_manifest() {
-                let bmff_hashes = pc.bmff_hash_assertions();
-
-                if !bmff_hashes.is_empty() {
-                    let mut bmff_hash = BmffHash::from_assertion(bmff_hashes[0])?;
-                    bmff_hash.gen_hash(dest_path)?;
-                    pc.update_bmff_hash(bmff_hash)?;
-                }
-            }
-        } else {
-            let mut needs_hashing = false;
-            let ext = get_file_extension(dest_path).ok_or(Error::UnsupportedType)?;
-            // 2) If we have no hash assertions (and aren't an update manifest),
-            // add a hash assertion.  This creates a preliminary JUMBF store.
-            if pc.hash_assertions().is_empty() && !pc.update_manifest() {
-                needs_hashing = true;
-                // If our asset supports box hashing, generate and add a box
-                // hash assertion.
-                if let Some(box_hash_handler) = get_box_hash_handler(&ext) {
-                    let mut box_hash = BoxHash::new();
-                    box_hash.generate_box_hash(dest_path, pc.alg(), box_hash_handler, false)?;
-                    pc.add_assertion(&box_hash)?;
-                // Otherwise, fall back to data hashing.
-                } else {
-                    // Get hash ranges.
-                    let mut hash_ranges = object_locations(&output_path)?;
-                    let hashes =
-                        Store::generate_data_hashes(dest_path, pc.alg(), &mut hash_ranges, false)?;
-
-                    // add the placeholder data hashes to provenance claim so that the required space is reserved
-                    for mut hash in hashes {
-                        // add padding to account for possible cbor expansion of final DataHash
-                        let padding: Vec<u8> = vec![0x0; 10];
-                        hash.add_padding(padding);
-
-                        pc.add_assertion(&hash)?;
-                    }
-                }
-            }
-
-            // 3) Generate in memory CAI jumbf block
-            // and write preliminary jumbf store to file
-            // source and dest the same so save_jumbf_to_file will use the same file since we have already cloned
-            data = self.to_jumbf_internal(reserve_size)?;
-            save_jumbf_to_file(&data, &output_path, Some(&output_path))?;
-
-            // 4)  determine final object locations and patch the asset hashes with correct offset
-            // replace the source with correct asset hashes so that the claim hash will be correct
-            // If box hash is present we don't do any other
-            if needs_hashing {
-                let pc = self.provenance_claim_mut().ok_or(Error::ClaimEncoding)?;
-
-                // If our asset supports box hashing, generate and update
-                // the existing box hash assertion.
-                if let Some(box_hash_handler) = get_box_hash_handler(&ext) {
-                    let mut box_hash = BoxHash::new();
-                    box_hash.generate_box_hash(dest_path, pc.alg(), box_hash_handler, false)?;
-                    pc.replace_box_hash(box_hash)?;
-                }
-                // Otherwise, fall back to data hashing.
-                else {
-                    // get the final hash ranges, but not for update manifests
-                    let mut new_hash_ranges = object_locations(&output_path)?;
-                    let updated_hashes = Store::generate_data_hashes(
-                        dest_path,
-                        pc.alg(),
-                        &mut new_hash_ranges,
-                        true,
-                    )?;
-
-                    // patch existing claim hash with updated data
-                    for hash in updated_hashes {
-                        pc.update_data_hash(hash)?;
-                    }
-                }
-            }
-        }
-
-        // regenerate the jumbf because the cbor changed
-        data = self.to_jumbf_internal(reserve_size)?;
-
-        Ok(data) // return JUMBF data
-    }
-
-    #[cfg(feature = "file_io")]
-    fn finish_save(
-        &self,
-        mut jumbf_bytes: Vec<u8>,
-        output_path: &Path,
-        sig: Vec<u8>,
-        sig_placeholder: &[u8],
-    ) -> Result<(Vec<u8>, Vec<u8>)> {
-        if sig_placeholder.len() != sig.len() {
-            return Err(Error::CoseSigboxTooSmall);
-        }
-
-        patch_bytes(&mut jumbf_bytes, sig_placeholder, &sig)
-            .map_err(|_| Error::JumbfCreationError)?;
-
-        // re-save to file
-        save_jumbf_to_file(&jumbf_bytes, output_path, Some(output_path))?;
-
-        Ok((sig, jumbf_bytes))
-    }
-
-    /// Verify Store from an existing asset
-    /// asset_path: path to input asset
-    /// validation_log: If present all found errors are logged and returned, otherwise first error causes exit and is returned  
-    #[cfg(feature = "file_io")]
-    pub fn verify_from_path(
-        &mut self,
-        asset_path: &'_ Path,
-        validation_log: &mut StatusTracker,
-    ) -> Result<()> {
-        Store::verify_store(self, &mut ClaimAssetData::Path(asset_path), validation_log)
-    }
-
-    // verify from a buffer without file i/o
-    #[cfg(feature = "v1_api")]
-    pub fn verify_from_buffer(
-        &mut self,
-        buf: &[u8],
-        asset_type: &str,
-        validation_log: &mut StatusTracker,
-    ) -> Result<()> {
-        Store::verify_store(
-            self,
-            &mut ClaimAssetData::Bytes(buf, asset_type),
-            validation_log,
-        )
-    }
-
-    // verify from a buffer without file i/o
-    #[async_generic()]
-    pub fn verify_from_stream(
-        &mut self,
-        reader: &mut dyn CAIRead,
-        asset_type: &str,
-        validation_log: &mut StatusTracker,
-    ) -> Result<()> {
-        if _sync {
-            Store::verify_store(
-                self,
-                &mut ClaimAssetData::Stream(reader, asset_type),
-                validation_log,
-            )
-        } else {
-            Store::verify_store_async(
-                self,
-                &mut ClaimAssetData::Stream(reader, asset_type),
-                validation_log,
-            )
-            .await
-        }
-    }
-
-    // fetch remote manifest if possible
-    #[cfg(all(feature = "fetch_remote_manifests", not(target_os = "wasi")))]
-    fn fetch_remote_manifest(url: &str) -> Result<Vec<u8>> {
-        use conv::ValueFrom;
-        use ureq::Error as uError;
-
-        //const MANIFEST_CONTENT_TYPE: &str = "application/x-c2pa-manifest-store"; // todo verify once these are served
-        const DEFAULT_MANIFEST_RESPONSE_SIZE: usize = 10 * 1024 * 1024; // 10 MB
-
-        match ureq::get(url).call() {
-            Ok(response) => {
-                if response.status() == 200 {
-                    let len = response
-                        .header("Content-Length")
-                        .and_then(|s| s.parse::<usize>().ok())
-                        .unwrap_or(DEFAULT_MANIFEST_RESPONSE_SIZE); // todo figure out good max to accept
-
-                    let mut response_bytes: Vec<u8> = Vec::with_capacity(len);
-
-                    let len64 = u64::value_from(len)
-                        .map_err(|_err| Error::BadParam("value out of range".to_string()))?;
-
-                    response
-                        .into_reader()
->>>>>>> 89680695
                         .take(len64)
                         .read_to_end(&mut response_bytes)
                         .map_err(|_err| {
@@ -3812,15 +3495,8 @@
         stream: &mut dyn CAIRead,
     ) -> Result<(Vec<u8>, Option<String>)> {
         match load_jumbf_from_stream(asset_type, stream) {
-<<<<<<< HEAD
             Ok(manifest_bytes) => Ok((manifest_bytes, None)),
-=======
-            Ok(manifest_bytes) => Ok(manifest_bytes),
-            // if the asset returns a remote Manifest URL, handle it
-            Err(Error::RemoteManifestUrl(ext_ref)) => Store::handle_remote_manifest(&ext_ref),
->>>>>>> 89680695
             Err(Error::JumbfNotFound) => {
-                // todo, remove direct XMP check when all assets support RemoteManifesturl errors
                 stream.rewind()?;
                 if let Some(ext_ref) =
                     crate::utils::xmp_inmemory_utils::XmpInfo::from_source(stream, asset_type)
