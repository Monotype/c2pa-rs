--- conflicted
+++ resolved
@@ -32,11 +32,7 @@
     },
     assertions::{
         labels::{self, CLAIM},
-<<<<<<< HEAD
-        BoxHash, DataBox, DataHash, Ingredient, Relationship,
-=======
         BmffHash, DataBox, DataHash, DataMap, ExclusionsMap, Ingredient, Relationship, SubsetMap,
->>>>>>> 5160b6fa
     },
     asset_io::{
         CAIRead, CAIReadWrite, HashBlockObjectType, HashObjectPositions, RemoteRefEmbedType,
@@ -2421,95 +2417,6 @@
             std::io::copy(input_stream, &mut intermediate_stream)?;
         }
 
-<<<<<<< HEAD
-        let mut needs_hashing = false;
-        // 2) If we have no hash assertions (and aren't an update manifest),
-        // add a hash assertion.  This creates a preliminary JUMBF store.
-        if pc.hash_assertions().is_empty() && !pc.update_manifest() {
-            needs_hashing = true;
-            if let Some(handler) = get_assetio_handler(format) {
-                // If our asset supports box hashing, generate and add a box
-                // hash assertion.
-                if let Some(box_hash_handler) = handler.asset_box_hash_ref() {
-                    let mut box_hash = BoxHash::new();
-                    box_hash.generate_box_hash_from_stream(
-                        &mut intermediate_stream,
-                        pc.alg(),
-                        box_hash_handler,
-                        false,
-                    )?;
-                    pc.add_assertion(&box_hash)?;
-                // Otherwise, fall back to data hashing.
-                } else {
-                    // Get hash ranges.
-                    let mut hash_ranges =
-                        object_locations_from_stream(format, &mut intermediate_stream)?;
-                    let hashes = Store::generate_data_hashes_for_stream(
-                        &mut intermediate_stream,
-                        pc.alg(),
-                        &mut hash_ranges,
-                        false,
-                    )?;
-
-                    // add the placeholder data hashes to provenance claim so that the required space is reserved
-                    for mut hash in hashes {
-                        // add padding to account for possible cbor expansion of final DataHash
-                        let padding: Vec<u8> = vec![0x0; 10];
-                        hash.add_padding(padding);
-
-                        pc.add_assertion(&hash)?;
-                    }
-                }
-            }
-        }
-
-        // 3) Generate in memory CAI jumbf block
-        // and write preliminary jumbf store to file
-        // source and dest the same so save_jumbf_to_file will use the same file since we have already cloned
-        data = self.to_jumbf_internal(reserve_size)?;
-
-        intermediate_stream.rewind()?;
-        save_jumbf_to_stream(format, &mut intermediate_stream, output_stream, &data)?;
-
-        // 4)  determine final object locations and patch the asset hashes with correct offset
-        // replace the source with correct asset hashes so that the claim hash will be correct
-        if needs_hashing {
-            let pc = self.provenance_claim_mut().ok_or(Error::ClaimEncoding)?;
-            // get the final hash ranges, but not for update manifests
-            intermediate_stream.rewind()?;
-            output_stream.rewind()?;
-            std::io::copy(output_stream, &mut intermediate_stream)?; // can remove this once we can get a CAIReader from CAIReadWrite safely
-
-            if let Some(handler) = get_assetio_handler(format) {
-                // If our asset supports box hashing, generate and update
-                // the existing box hash assertion.
-                if let Some(box_hash_handler) = handler.asset_box_hash_ref() {
-                    let mut box_hash = BoxHash::new();
-                    box_hash.generate_box_hash_from_stream(
-                        &mut intermediate_stream,
-                        pc.alg(),
-                        box_hash_handler,
-                        false,
-                    )?;
-                    pc.replace_box_hash(box_hash)?;
-                }
-                // Otherwise, fall back to data hashing.
-                else {
-                    let mut new_hash_ranges =
-                        object_locations_from_stream(format, &mut intermediate_stream)?;
-                    let updated_hashes = Store::generate_data_hashes_for_stream(
-                        &mut intermediate_stream,
-                        pc.alg(),
-                        &mut new_hash_ranges,
-                        true,
-                    )?;
-
-                    // patch existing claim hash with updated data
-                    for hash in updated_hashes {
-                        pc.update_data_hash(hash)?;
-                    }
-                }
-=======
         let is_bmff = is_bmff_format(format);
 
         let mut data;
@@ -2583,13 +2490,10 @@
                     pc.add_assertion(&hash)?;
                 }
                 needs_hashing = true;
->>>>>>> 5160b6fa
             }
 
             // 3) Generate in memory CAI jumbf block
             data = self.to_jumbf_internal(reserve_size)?;
-<<<<<<< HEAD
-=======
             jumbf_size = data.len();
 
             // write the jumbf to the output stream if we are embedding the manifest
@@ -2629,7 +2533,6 @@
                     pc.update_data_hash(hash)?;
                 }
             }
->>>>>>> 5160b6fa
         }
 
         // regenerate the jumbf because the cbor changed
@@ -3405,12 +3308,8 @@
 
     use super::*;
     use crate::{
-<<<<<<< HEAD
-        assertions::{labels::BOX_HASH, Action, Actions, Uuid},
-=======
         assertion::AssertionJson,
         assertions::{labels::BOX_HASH, Action, Actions, BoxHash, Uuid},
->>>>>>> 5160b6fa
         claim::AssertionStoreJsonFormat,
         jumbf_io::{get_assetio_handler_from_path, update_file_jumbf},
         status_tracker::*,
