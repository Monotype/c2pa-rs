--- conflicted
+++ resolved
@@ -45,13 +45,8 @@
     },
     assertions::{
         labels::{self, CLAIM},
-<<<<<<< HEAD
         BmffHash, BoxHash, DataBox, DataHash, DataMap, ExclusionsMap, Ingredient, Relationship,
-        SubsetMap,
-=======
-        BmffHash, DataBox, DataHash, DataMap, ExclusionsMap, Ingredient, Relationship, SubsetMap,
-        User, UserCbor,
->>>>>>> 7bfc9b08
+        SubsetMap, User, UserCbor,
     },
     asset_io::{
         CAIRead, CAIReadWrite, HashBlockObjectType, HashObjectPositions, RemoteRefEmbedType,
@@ -4294,17 +4289,12 @@
         store.save_to_asset(&ap, signer.as_ref(), &op).unwrap();
 
         // read from new file
-<<<<<<< HEAD
-        let new_store =
-            Store::load_from_asset(&op, false, &mut OneShotStatusTracker::new()).unwrap();
-=======
         let new_store = Store::load_from_asset(
             &op,
             true,
             &mut StatusTracker::with_error_behavior(ErrorBehavior::StopOnFirstError),
         )
         .unwrap();
->>>>>>> 7bfc9b08
 
         // can  we get by the ingredient data back
 
