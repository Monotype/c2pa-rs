--- conflicted
+++ resolved
@@ -3303,12 +3303,8 @@
 
     use super::*;
     use crate::{
-<<<<<<< HEAD
-        assertions::{labels::BOX_HASH, Action, Actions, Uuid},
-=======
         assertion::AssertionJson,
         assertions::{labels::BOX_HASH, Action, Actions, BoxHash, Uuid},
->>>>>>> 0769dfb8
         claim::AssertionStoreJsonFormat,
         jumbf_io::{get_assetio_handler_from_path, update_file_jumbf},
         status_tracker::*,
