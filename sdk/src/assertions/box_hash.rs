--- conflicted
+++ resolved
@@ -252,15 +252,6 @@
                 }
             }
 
-<<<<<<< HEAD
-            let mut boxes = Vec::<BoxMap>::new();
-            if before_c2pa.range_len > 0 {
-                boxes.push(before_c2pa);
-            }
-            if c2pa_box.range_len > 0 {
-                boxes.push(c2pa_box);
-            }
-=======
             // Instead of assuming we can combine all of the different ranges of
             // box hashes, we will check the bounds of each one
             let mut boxes = Vec::<BoxMap>::new();
@@ -273,7 +264,6 @@
                 boxes.push(c2pa_box);
             }
             // And finally, add the boxes after the C2PA box
->>>>>>> 7bfc9b08
             if after_c2pa.range_len > 0 {
                 boxes.push(after_c2pa);
             }
