// Copyright 2022 Adobe. All rights reserved.
// This file is licensed to you under the Apache License,
// Version 2.0 (http://www.apache.org/licenses/LICENSE-2.0)
// or the MIT license (http://opensource.org/licenses/MIT),
// at your option.

// Unless required by applicable law or agreed to in writing,
// this software is distributed on an "AS IS" BASIS, WITHOUT
// WARRANTIES OR REPRESENTATIONS OF ANY KIND, either express or
// implied. See the LICENSE-MIT and LICENSE-APACHE files for the
// specific language governing permissions and limitations under
// each license.

#![deny(missing_docs)]
#[cfg(feature = "file_io")]
use std::path::{Path, PathBuf};
use std::{borrow::Cow, io::Cursor};

use log::{debug, error};
#[cfg(feature = "json_schema")]
use schemars::JsonSchema;
use serde::{Deserialize, Serialize};
use uuid::Uuid;

use crate::{
    assertion::{get_thumbnail_image_type, Assertion, AssertionBase},
    assertions::{self, labels, Metadata, Relationship, Thumbnail},
    asset_io::CAIRead,
    claim::{Claim, ClaimAssetData},
    error::{Error, Result},
    hashed_uri::HashedUri,
    jumbf::{
        self,
        labels::{manifest_label_from_uri, to_assertion_uri},
    },
    jumbf_io::load_jumbf_from_stream,
    resource_store::{skip_serializing_resources, ResourceRef, ResourceStore},
    status_tracker::{log_item, DetailedStatusTracker, StatusTracker},
    store::Store,
    utils::{base64, xmp_inmemory_utils::XmpInfo},
    validation_status::{self, status_for_store, ValidationStatus},
};

#[derive(Debug, Default, Deserialize, Serialize)]
#[cfg_attr(feature = "json_schema", derive(JsonSchema))]
/// An `Ingredient` is any external asset that has been used in the creation of an image.
pub struct Ingredient {
    /// A human-readable title, generally source filename.
    title: String,

    /// The format of the source file as a MIME type.
    #[serde(default = "default_format")]
    format: String,

    /// Document ID from `xmpMM:DocumentID` in XMP metadata.
    #[serde(skip_serializing_if = "Option::is_none")]
    document_id: Option<String>,

    /// Instance ID from `xmpMM:InstanceID` in XMP metadata.
    //#[serde(default = "default_instance_id")]
    #[serde(skip_serializing_if = "Option::is_none")]
    instance_id: Option<String>,

    /// URI from `dcterms:provenance` in XMP metadata.
    #[serde(skip_serializing_if = "Option::is_none")]
    provenance: Option<String>,

    /// A thumbnail image capturing the visual state at the time of import.
    ///
    /// A tuple of thumbnail MIME format (i.e. `image/jpeg`) and binary bits of the image.
    #[serde(skip_serializing_if = "Option::is_none")]
    thumbnail: Option<ResourceRef>,

    /// An optional hash of the asset to prevent duplicates.
    #[serde(skip_serializing_if = "Option::is_none")]
    hash: Option<String>,

    /// Set to `ParentOf` if this is the parent ingredient.
    ///
    /// There can only be one parent ingredient in the ingredients.
    // is_parent: Option<bool>,
    #[serde(default = "default_relationship")]
    relationship: Relationship,

    /// The active manifest label (if one exists).
    ///
    /// If this ingredient has a [`ManifestStore`],
    /// this will hold the label of the active [`Manifest`].
    ///
    /// [`Manifest`]: crate::Manifest
    /// [`ManifestStore`]: crate::ManifestStore
    #[serde(skip_serializing_if = "Option::is_none")]
    active_manifest: Option<String>,

    /// Validation results.
    #[serde(skip_serializing_if = "Option::is_none")]
    validation_status: Option<Vec<ValidationStatus>>,

    /// A reference to the actual data of the ingredient.
    #[serde(skip_serializing_if = "Option::is_none")]
    data: Option<ResourceRef>,

    /// Additional description of the ingredient.
    #[serde(skip_serializing_if = "Option::is_none")]
    description: Option<String>,

    /// URI to an informational page about the ingredient or its data.
    #[serde(rename = "informational_URI", skip_serializing_if = "Option::is_none")]
    informational_uri: Option<String>,

    /// Any additional [`Metadata`] as defined in the C2PA spec.
    ///
    /// [`Manifest`]: crate::Manifest
    #[serde(skip_serializing_if = "Option::is_none")]
    metadata: Option<Metadata>,

    /// A [`ManifestStore`] from the source asset extracted as a binary C2PA blob.
    ///
    /// [`ManifestStore`]: crate::ManifestStore
    #[serde(skip_serializing_if = "Option::is_none")]
    manifest_data: Option<ResourceRef>,

    #[serde(skip_deserializing)]
    #[serde(skip_serializing_if = "skip_serializing_resources")]
    resources: ResourceStore,
}

fn default_instance_id() -> String {
    format!("xmp:iid:{}", Uuid::new_v4())
}

fn default_format() -> String {
    "application/octet-stream".to_owned()
}

fn default_relationship() -> Relationship {
    Relationship::default()
}

impl Ingredient {
    /// Constructs a new `Ingredient`.
    ///
    /// # Arguments
    ///
    /// * `title` - A user-displayable name for this ingredient (often a filename).
    /// * `format` - The MIME media type of the ingredient - i.e. `image/jpeg`.
    /// * `instance_id` - A unique identifier, such as the value of the ingredient's `xmpMM:InstanceID`.
    ///
    /// # Examples
    ///
    /// ```
    /// use c2pa::Ingredient;
    /// let ingredient = Ingredient::new("title", "image/jpeg", "ed610ae51f604002be3dbf0c589a2f1f");
    /// ```
    pub fn new<S>(title: S, format: S, instance_id: S) -> Self
    where
        S: Into<String>,
    {
        Self {
            title: title.into(),
            format: format.into(),
            instance_id: Some(instance_id.into()),
            ..Default::default()
        }
    }

    /// Constructs a new V2 `Ingredient`.
    ///
    /// # Arguments
    ///
    /// * `title` - A user-displayable name for this ingredient (often a filename).
    /// * `format` - The MIME media type of the ingredient - i.e. `image/jpeg`.
    ///
    /// # Examples
    ///
    /// ```
    /// use c2pa::Ingredient;
    /// let ingredient = Ingredient::new_v2("title", "image/jpeg");
    /// ```
    pub fn new_v2<S1, S2>(title: S1, format: S2) -> Self
    where
        S1: Into<String>,
        S2: Into<String>,
    {
        Self {
            title: title.into(),
            format: format.into(),
            ..Default::default()
        }
    }

    // try to determine if this is a V2 ingredient
    pub(crate) fn is_v2(&self) -> bool {
        self.instance_id.is_none()
            || self.data.is_some()
            || self.description.is_some()
            || self.informational_uri.is_some()
            || self.relationship == Relationship::InputTo
    }

    /// Returns a user-displayable title for this ingredient.
    pub fn title(&self) -> &str {
        self.title.as_str()
    }

    /// Returns a MIME content_type for this asset associated with this ingredient.
    pub fn format(&self) -> &str {
        self.format.as_str()
    }

    /// Returns a document identifier if one exists.
    pub fn document_id(&self) -> Option<&str> {
        self.document_id.as_deref()
    }

    /// Returns the instance identifier.
    ///
    /// For v2 ingredients this can return an empty string
    pub fn instance_id(&self) -> &str {
        self.instance_id.as_deref().unwrap_or("")
    }

    /// Returns the provenance uri if available.
    pub fn provenance(&self) -> Option<&str> {
        self.provenance.as_deref()
    }

    /// Returns a ResourceRef or `None`.
    pub fn thumbnail_ref(&self) -> Option<&ResourceRef> {
        self.thumbnail.as_ref()
    }

    /// Returns thumbnail tuple Some((format, bytes)) or None
    pub fn thumbnail(&self) -> Option<(&str, Cow<Vec<u8>>)> {
        self.thumbnail
            .as_ref()
            .and_then(|t| Some(t.format.as_str()).zip(self.resources.get(&t.identifier).ok()))
    }

    /// Returns a Cow of thumbnail bytes or Err(Error::NotFound)`.
    pub fn thumbnail_bytes(&self) -> Result<Cow<Vec<u8>>> {
        match self.thumbnail.as_ref() {
            Some(thumbnail) => self.resources.get(&thumbnail.identifier),
            None => Err(Error::NotFound),
        }
    }

    /// Returns an optional hash to uniquely identify this asset
    pub fn hash(&self) -> Option<&str> {
        self.hash.as_deref()
    }

    /// Returns `true` if this is labeled as the parent ingredient.
    pub fn is_parent(&self) -> bool {
        self.relationship == Relationship::ParentOf
    }

    /// Returns the relationship status of the ingredient.
    pub fn relationship(&self) -> &Relationship {
        &self.relationship
    }

    /// Returns a reference to the [`ValidationStatus`]s if they exist.
    pub fn validation_status(&self) -> Option<&[ValidationStatus]> {
        self.validation_status.as_deref()
    }

    /// Returns a reference to [`Metadata`] if it exists.
    pub fn metadata(&self) -> Option<&Metadata> {
        self.metadata.as_ref()
    }

    /// Returns the label for the active [`Manifest`] in this ingredient
    /// if one exists.
    ///
    /// If `None`, the ingredient has no [`Manifest`]s.
    ///
    /// [`Manifest`]: crate::Manifest
    pub fn active_manifest(&self) -> Option<&str> {
        self.active_manifest.as_deref()
    }

    /// Returns a reference to C2PA manifest data if it exists.
    ///
    /// manifest_data is the binary form of a manifest store in .c2pa format.
    pub fn manifest_data_ref(&self) -> Option<&ResourceRef> {
        self.manifest_data.as_ref()
    }

    /// Returns a copy on write ref to the manifest data bytes or None`.
    ///
    /// manifest_data is the binary form of a manifest store in .c2pa format.
    pub fn manifest_data(&self) -> Option<Cow<Vec<u8>>> {
        self.manifest_data
            .as_ref()
            .and_then(|r| self.resources.get(&r.identifier).ok())
    }

    /// Returns a reference to ingredient data if it exists.
    pub fn data_ref(&self) -> Option<&ResourceRef> {
        self.data.as_ref()
    }

    /// Returns the detailed description of the ingredient if it exists.
    pub fn description(&self) -> Option<&str> {
        self.description.as_deref()
    }

    /// Returns an informational uri for the ingredient if it exists.
    pub fn informational_uri(&self) -> Option<&str> {
        self.informational_uri.as_deref()
    }

    /// Sets a human-readable title for this ingredient.
    pub fn set_title<S: Into<String>>(&mut self, title: S) -> &mut Self {
        self.title = title.into();
        self
    }

    /// Sets the document instanceId.
    ///
    /// This call is optional for v2 ingredients.
    ///
    /// Typically this is found in XMP under `xmpMM:InstanceID`.
    pub fn set_instance_id<S: Into<String>>(&mut self, instance_id: S) -> &mut Self {
        self.instance_id = Some(instance_id.into());
        self
    }

    /// Sets the document identifier.
    ///
    /// This call is optional.
    ///
    /// Typically this is found in XMP under `xmpMM:DocumentID`.
    pub fn set_document_id<S: Into<String>>(&mut self, document_id: S) -> &mut Self {
        self.document_id = Some(document_id.into());
        self
    }

    /// Sets the provenance URI.
    ///
    /// This call is optional.
    ///
    /// Typically this is found in XMP under `dcterms:provenance`.
    pub fn set_provenance<S: Into<String>>(&mut self, provenance: S) -> &mut Self {
        self.provenance = Some(provenance.into());
        self
    }

    /// Identifies this ingredient as the parent.
    ///
    /// Only one ingredient should be flagged as a parent.
    /// Use Manifest.set_parent to ensure this is the only parent ingredient
    pub fn set_is_parent(&mut self) -> &mut Self {
        self.relationship = Relationship::ParentOf;
        self
    }

    /// Set the ingredient Relationship status.
    ///
    /// Only one ingredient should be set as a parentOf.
    /// Use Manifest.set_parent to ensure this is the only parent ingredient
    pub fn set_relationship(&mut self, relationship: Relationship) -> &mut Self {
        self.relationship = relationship;
        self
    }

    /// Sets the thumbnail from a ResourceRef.
    pub fn set_thumbnail_ref(&mut self, thumbnail: ResourceRef) -> Result<&mut Self> {
        self.thumbnail = Some(thumbnail);
        Ok(self)
    }

    /// Sets the thumbnail format and image data.
    pub fn set_thumbnail<S: Into<String>, B: Into<Vec<u8>>>(
        &mut self,
        format: S,
        bytes: B,
    ) -> Result<&mut Self> {
        let base_id = self.instance_id().to_string();
        self.thumbnail = Some(self.resources.add_with(&base_id, &format.into(), bytes)?);
        Ok(self)
    }

    /// Sets the thumbnail format and image data only in memory
    ///
    /// This is only used for internally generated thumbnails - when
    /// reading thumbnails from files, we don't want to write these to file
    /// So this ensures they stay in memory unless written out.
    #[deprecated(note = "Please use set_thumbnail instead", since = "0.28.0")]
    pub fn set_memory_thumbnail<S: Into<String>, B: Into<Vec<u8>>>(
        &mut self,
        format: S,
        bytes: B,
    ) -> Result<&mut Self> {
        // Do not write this as a file when reading from files
        #[cfg(feature = "file_io")]
        let base_path = self.resources_mut().take_base_path();
        let base_id = self.instance_id().to_string();
        self.thumbnail = Some(self.resources.add_with(&base_id, &format.into(), bytes)?);
        #[cfg(feature = "file_io")]
        if let Some(path) = base_path {
            self.resources_mut().set_base_path(path)
        }
        Ok(self)
    }

    /// Sets the hash value generated from the entire asset.
    pub fn set_hash<S: Into<String>>(&mut self, hash: S) -> &mut Self {
        self.hash = Some(hash.into());
        self
    }

    /// Adds a [ValidationStatus] to this ingredient.
    pub fn add_validation_status(&mut self, status: ValidationStatus) -> &mut Self {
        match &mut self.validation_status {
            None => self.validation_status = Some(vec![status]),
            Some(validation_status) => validation_status.push(status),
        }
        self
    }

    /// Adds any desired [`Metadata`] to this ingredient.
    pub fn set_metadata(&mut self, metadata: Metadata) -> &mut Self {
        self.metadata = Some(metadata);
        self
    }

    /// Sets the label for the active manifest in the manifest data.
    pub fn set_active_manifest<S: Into<String>>(&mut self, label: S) -> &mut Self {
        self.active_manifest = Some(label.into());
        self
    }

    /// Sets a reference to Manifest C2PA data
    pub fn set_manifest_data_ref(&mut self, data_ref: ResourceRef) -> Result<&mut Self> {
        // verify the resource referenced exists
        if !self.resources.exists(&data_ref.identifier) {
            return Err(Error::NotFound);
        };
        self.manifest_data = Some(data_ref);
        Ok(self)
    }

    /// Sets the Manifest C2PA data for this ingredient with bytes
    pub fn set_manifest_data(&mut self, data: Vec<u8>) -> Result<&mut Self> {
        let base_id = self.instance_id().to_string();
        self.manifest_data = Some(
            self.resources
                .add_with(&base_id, "application/c2pa", data)?,
        );
        Ok(self)
    }

    /// Sets a reference to Ingredient data
    pub fn set_data_ref(&mut self, data_ref: ResourceRef) -> Result<&mut Self> {
        // verify the resource referenced exists
        if !self.resources.exists(&data_ref.identifier) {
            return Err(Error::NotFound);
        };
        self.data = Some(data_ref);
        Ok(self)
    }

    /// Sets a detailed description for this ingredient
    pub fn set_description<S: Into<String>>(&mut self, description: S) -> &mut Self {
        self.description = Some(description.into());
        self
    }

    /// Sets an informational uri if needed
    pub fn set_informational_uri<S: Into<String>>(&mut self, uri: S) -> &mut Self {
        self.informational_uri = Some(uri.into());
        self
    }

    /// Return an immutable reference to the ingredient resources
    pub fn resources(&self) -> &ResourceStore {
        &self.resources
    }

    /// Return an mutable reference to the ingredient resources
    pub fn resources_mut(&mut self) -> &mut ResourceStore {
        &mut self.resources
    }

    /// Gathers filename, extension, and format from a file path.
    #[cfg(feature = "file_io")]
    fn get_path_info(path: &std::path::Path) -> (String, String, String) {
        let title = path
            .file_name()
            .map(|name| name.to_string_lossy().into_owned())
            .unwrap_or_else(|| "".into());

        let extension = path
            .extension()
            .map(|e| e.to_string_lossy().into_owned())
            .unwrap_or_else(|| "".into())
            .to_lowercase();

<<<<<<< HEAD
        let format = match extension.as_ref() {
            "jpg" | "jpeg" => "image/jpeg",
            "png" => "image/png",
            "gif" => "image/gif",
            "psd" => "image/vnd.adobe.photoshop",
            "tiff" => "image/tiff",
            "svg" => "image/svg+xml",
            "ico" => "image/x-icon",
            "bmp" => "image/bmp",
            "webp" => "image/webp",
            "dng" => "image/dng",
            "heic" => "image/heic",
            "heif" => "image/heif",
            "mp2" | "mpa" | "mpe" | "mpeg" | "mpg" | "mpv2" => "video/mpeg",
            "mp4" => "video/mp4",
            "avif" => "image/avif",
            "mov" | "qt" => "video/quicktime",
            "m4a" => "audio/mp4",
            "mid" | "rmi" => "audio/mid",
            "mp3" => "audio/mpeg",
            "wav" => "audio/vnd.wav",
            "aif" | "aifc" | "aiff" => "audio/aiff",
            "ogg" => "audio/ogg",
            "pdf" => "application/pdf",
            "ai" => "application/postscript",
            "otf" => "application/x-font-opentype",
            "ttf" => "application/x-font-truetype",
            "woff" => "application/x-font-woff",
            _ => "application/octet-stream",
        }
        .to_owned();
=======
        let format = crate::utils::mime::extension_to_mime(&extension)
            .unwrap_or("application/binary")
            .to_owned();
>>>>>>> b276d47a
        (title, extension, format)
    }

    /// Generates an `Ingredient` from a file path, including XMP info
    /// from the file if available.
    ///
    /// This is used for making asset ingredients that should not load [`ManifestStore`]s.
    ///
    /// [`ManifestStore`]: crate::ManifestStore
    #[cfg(feature = "file_io")]
    pub fn from_file_info<P: AsRef<Path>>(path: P) -> Self {
        // get required information from the file path
        let (title, _, format) = Self::get_path_info(path.as_ref());

        // if we can open the file try tto get xmp info
        match std::fs::File::open(path).map_err(Error::IoError) {
            Ok(mut file) => Self::from_stream_info(&mut file, &format, &title),
            Err(_) => Self {
                title,
                format,
                ..Default::default()
            },
        }
    }

    /// Generates an `Ingredient` from a stream, including XMP info
    pub fn from_stream_info<F, S>(stream: &mut dyn CAIRead, format: F, title: S) -> Self
    where
        F: Into<String>,
        S: Into<String>,
    {
        let format = format.into();
        // if we can open the file try tto get xmp info
        let xmp_info = XmpInfo::from_source(stream, &format);

        let id = if let Some(id) = xmp_info.instance_id {
            id
        } else {
            default_instance_id()
        };

        let mut ingredient = Self::new(title.into(), format, id);

        ingredient.document_id = xmp_info.document_id; // use document id if one exists
        ingredient.provenance = xmp_info.provenance;

        ingredient
    }

    // utility method to set the validation status from store result and log
    // also sets the thumbnail from the claim if valid and it exists
    fn update_validation_status(
        &mut self,
        result: Result<Store>,
        manifest_bytes: Option<Vec<u8>>,
        validation_log: &impl StatusTracker,
    ) -> Result<()> {
        match result {
            Ok(store) => {
                // generate ValidationStatus from ValidationItems filtering for only errors
                let statuses = status_for_store(&store, validation_log);

                if let Some(claim) = store.provenance_claim() {
                    // if the parent claim is valid and has a thumbnail, use it
                    if statuses.is_empty() {
                        if let Some(hashed_uri) = claim
                            .assertions()
                            .iter()
                            .find(|hashed_uri| hashed_uri.url().contains(labels::CLAIM_THUMBNAIL))
                        {
                            // We found a valid claim thumbnail so just reference it, we don't need to copy it
                            let thumb_manifest = manifest_label_from_uri(&hashed_uri.url())
                                .unwrap_or_else(|| claim.label().to_string());
                            let uri =
                                jumbf::labels::to_absolute_uri(&thumb_manifest, &hashed_uri.url());
                            // Try to determine the format from the assertion label in the URL
                            let format = hashed_uri
                                .url()
                                .rsplit_once('.')
                                .map(|(_, ext)| format!("image/{}", ext))
                                .unwrap_or_else(|| "image/jpeg".to_string()); // default to jpeg??
                            let mut thumb = crate::resource_store::ResourceRef::new(format, uri);
                            // keep track of the alg and hash for reuse
                            thumb.alg = hashed_uri.alg();
                            let hash = base64::encode(&hashed_uri.hash());
                            thumb.hash = Some(hash);
                            self.set_thumbnail_ref(thumb)?;
                        }
                    }
                    self.active_manifest = Some(claim.label().to_string());
                }

                if let Some(bytes) = manifest_bytes {
                    self.set_manifest_data(bytes)?;
                }

                self.validation_status = if statuses.is_empty() {
                    None
                } else {
                    Some(statuses)
                };
                Ok(())
            }
            Err(Error::JumbfNotFound)
            | Err(Error::ProvenanceMissing)
            | Err(Error::UnsupportedType) => Ok(()), // no claims but valid file
            Err(Error::BadParam(desc)) if desc == *"unrecognized file type" => Ok(()),
            Err(Error::RemoteManifestUrl(url)) => {
                let status = ValidationStatus::new(validation_status::MANIFEST_INACCESSIBLE)
                    .set_url(url)
                    .set_explanation("Remote manifest not fetched".to_string());
                self.validation_status = Some(vec![status]);
                Ok(())
            }
            Err(Error::RemoteManifestFetch(url)) => {
                let status = ValidationStatus::new(validation_status::MANIFEST_INACCESSIBLE)
                    .set_url(url)
                    .set_explanation("Unable to fetch remote manifest".to_string());
                self.validation_status = Some(vec![status]);
                Ok(())
            }
            Err(e) => {
                // we can ignore the error here because it should have a log entry corresponding to it
                debug!("ingredient {:?}", e);
                // convert any other error to a validation status
                let statuses: Vec<ValidationStatus> = validation_log
                    .get_log()
                    .iter()
                    .filter_map(ValidationStatus::from_validation_item)
                    .filter(|s| !validation_status::is_success(s.code()))
                    .collect();
                self.validation_status = if statuses.is_empty() {
                    None
                } else {
                    Some(statuses)
                };
                Ok(())
            }
        }
    }

    #[cfg(feature = "file_io")]
    /// Creates an `Ingredient` from a file path.
    pub fn from_file<P: AsRef<Path>>(path: P) -> Result<Self> {
        Self::from_file_with_options(path.as_ref(), &DefaultOptions { base: None })
    }

    #[cfg(feature = "file_io")]
    /// Creates an `Ingredient` from a file path.
    pub fn from_file_with_folder<P: AsRef<Path>>(path: P, folder: P) -> Result<Self> {
        Self::from_file_with_options(
            path.as_ref(),
            &DefaultOptions {
                base: Some(PathBuf::from(folder.as_ref())),
            },
        )
    }

    fn thumbnail_from_assertion(assertion: &Assertion) -> (String, Vec<u8>) {
        (
            format!(
                "image/{}",
                get_thumbnail_image_type(&assertion.label_root())
            ),
            assertion.data().to_vec(),
        )
    }

    /// Creates an `Ingredient` from a file path and options.
    #[cfg(feature = "file_io")]
    pub fn from_file_with_options<P: AsRef<Path>>(
        path: P,
        options: &dyn IngredientOptions,
    ) -> Result<Self> {
        Self::from_file_impl(path.as_ref(), options)
    }

    // Internal implementation to avoid code bloat.
    #[cfg(feature = "file_io")]
    fn from_file_impl(path: &Path, options: &dyn IngredientOptions) -> Result<Self> {
        #[cfg(feature = "diagnostics")]
        let _t = crate::utils::time_it::TimeIt::new("Ingredient:from_file_with_options");

        // from the source file we need to get the XMP, JUMBF and generate a thumbnail
        debug!("ingredient {:?}", path);

        // get required information from the file path
        let mut ingredient = Self::from_file_info(path);

        if !path.exists() {
            return Err(Error::FileNotFound(ingredient.title));
        }

        // configure for writing to folders if that option is set
        if let Some(folder) = options.base_path().as_ref() {
            ingredient.with_base_path(folder)?;
        }

        // if options includes a title, use it
        if let Some(opt_title) = options.title(path) {
            ingredient.title = opt_title;
        }

        // optionally generate a hash so we know if the file has changed
        ingredient.hash = options.hash(path);

        let mut validation_log = DetailedStatusTracker::new();

        // retrieve the manifest bytes from embedded, sidecar or remote and convert to store if found
        let (result, manifest_bytes) = match Store::load_jumbf_from_path(path) {
            Ok(manifest_bytes) => {
                (
                    // generate a store from the buffer and then validate from the asset path
                    Store::from_jumbf(&manifest_bytes, &mut validation_log)
                        .and_then(|mut store| {
                            // verify the store
                            store
                                .verify_from_path(path, &mut validation_log)
                                .map(|_| store)
                        })
                        .map_err(|e| {
                            // add a log entry for the error so we act like verify
                            validation_log.log_silent(
                                log_item!("asset", "error loading file", "Ingredient::from_file")
                                    .set_error(&e),
                            );
                            e
                        }),
                    Some(manifest_bytes),
                )
            }
            Err(err) => (Err(err), None),
        };

        // set validation status from result and log
        ingredient.update_validation_status(result, manifest_bytes, &validation_log)?;

        // create a thumbnail if we don't already have a manifest with a thumb we can use
        if ingredient.thumbnail.is_none() {
            if let Some((format, image)) = options.thumbnail(path) {
                ingredient.set_thumbnail(format, image)?;
            }
        }

        Ok(ingredient)
    }

    /// Creates an `Ingredient` from a memory buffer.
    ///
    /// This does not set title or hash
    /// Thumbnail will be set only if one can be retrieved from a previous valid manifest
    pub fn from_memory(format: &str, buffer: &[u8]) -> Result<Self> {
        let mut stream = Cursor::new(buffer);
        Self::from_stream(format, &mut stream)
    }

    /// Creates an `Ingredient` from a stream.
    ///
    /// This does not set title or hash
    /// Thumbnail will be set only if one can be retrieved from a previous valid manifest
    pub fn from_stream(format: &str, stream: &mut dyn CAIRead) -> Result<Self> {
        let mut ingredient = Self::from_stream_info(stream, format, "untitled");
        stream.rewind()?;

        let mut validation_log = DetailedStatusTracker::new();

        // retrieve the manifest bytes from embedded, sidecar or remote and convert to store if found
        let (result, manifest_bytes) = match load_jumbf_from_stream(format, stream) {
            Ok(manifest_bytes) => {
                (
                    // generate a store from the buffer and then validate from the asset path
                    Store::from_jumbf(&manifest_bytes, &mut validation_log)
                        .and_then(|mut store| {
                            // verify the store
                            //todo, change this when we have a stream version of verify
                            let mut buf: Vec<u8> = Vec::new();
                            stream.rewind()?;
                            stream.read_to_end(&mut buf).map_err(Error::IoError)?;
                            store
                                .verify_from_buffer(&buf, format, &mut validation_log)
                                .map(|_| store)
                        })
                        .map_err(|e| {
                            // add a log entry for the error so we act like verify
                            validation_log.log_silent(
                                log_item!("asset", "error loading file", "Ingredient::from_file")
                                    .set_error(&e),
                            );
                            e
                        }),
                    Some(manifest_bytes),
                )
            }
            Err(err) => (Err(err), None),
        };

        // set validation status from result and log
        ingredient.update_validation_status(result, manifest_bytes, &validation_log)?;

        // create a thumbnail if we don't already have a manifest with a thumb we can use
        #[cfg(feature = "add_thumbnails")]
        if ingredient.thumbnail.is_none() {
            stream.rewind()?;
            match crate::utils::thumbnail::make_thumbnail_from_stream(format, stream) {
                Ok((format, image)) => {
                    ingredient.set_thumbnail(format, image)?;
                }
                Err(err) => {
                    log::warn!("Could not create thumbnail. {err}");
                }
            }
        }

        Ok(ingredient)
    }

    /// Creates an `Ingredient` from a memory buffer (async version).
    ///
    /// This does not set title or hash
    /// Thumbnail will be set only if one can be retrieved from a previous valid manifest
    pub async fn from_memory_async(format: &str, buffer: &[u8]) -> Result<Self> {
        let mut stream = Cursor::new(buffer);
        Self::from_stream_async(format, &mut stream).await
    }

    /// Creates an `Ingredient` from a stream (async version).
    ///
    /// This does not set title or hash
    /// Thumbnail will be set only if one can be retrieved from a previous valid manifest
    pub async fn from_stream_async(format: &str, stream: &mut dyn CAIRead) -> Result<Self> {
        let mut ingredient = Self::from_stream_info(stream, format, "untitled");
        stream.rewind()?;

        let mut validation_log = DetailedStatusTracker::new();

        // retrieve the manifest bytes from embedded, sidecar or remote and convert to store if found
        let (result, manifest_bytes) = match Store::load_jumbf_from_stream(format, stream) {
            Ok(manifest_bytes) => {
                (
                    // generate a store from the buffer and then validate from the asset path
                    match Store::from_jumbf(&manifest_bytes, &mut validation_log) {
                        Ok(store) => {
                            // verify the store
                            Store::verify_store_async(
                                &store,
                                &mut ClaimAssetData::Stream(stream, format),
                                &mut validation_log,
                            )
                            .await
                            .map(|_| store)
                        }
                        Err(e) => {
                            validation_log.log_silent(
                                log_item!(
                                    "asset",
                                    "error loading asset",
                                    "Ingredient::from_stream_async"
                                )
                                .set_error(&e),
                            );
                            Err(e)
                        }
                    },
                    Some(manifest_bytes),
                )
            }
            Err(err) => (Err(err), None),
        };

        // set validation status from result and log
        ingredient.update_validation_status(result, manifest_bytes, &validation_log)?;

        // create a thumbnail if we don't already have a manifest with a thumb we can use
        #[cfg(feature = "add_thumbnails")]
        if ingredient.thumbnail.is_none() {
            stream.rewind()?;
            match crate::utils::thumbnail::make_thumbnail_from_stream(format, stream) {
                Ok((format, image)) => {
                    ingredient.set_thumbnail(format, image)?;
                }
                Err(err) => {
                    log::warn!("Could not create thumbnail. {err}");
                }
            }
        }

        Ok(ingredient)
    }

    /// Creates an Ingredient from a store and a URI to an ingredient assertion.
    /// claim_label identifies the claim for relative paths
    pub(crate) fn from_ingredient_uri(
        store: &Store,
        claim_label: &str,
        ingredient_uri: &str,
        #[cfg(feature = "file_io")] resource_path: Option<&Path>,
    ) -> Result<Self> {
        let assertion =
            store
                .get_assertion_from_uri(ingredient_uri)
                .ok_or(Error::AssertionMissing {
                    url: ingredient_uri.to_owned(),
                })?;
        let ingredient_assertion = assertions::Ingredient::from_assertion(assertion)?;

        let mut validation_status = match ingredient_assertion.validation_status.as_ref() {
            Some(status) => status.clone(),
            None => Vec::new(),
        };

        let active_manifest = ingredient_assertion
            .c2pa_manifest
            .and_then(|hash_url| manifest_label_from_uri(&hash_url.url()));

        debug!(
            "Adding Ingredient {} {:?}",
            ingredient_assertion.title, &active_manifest
        );

        // todo: find a better way to do this if we keep this code
        let mut ingredient = Ingredient::new(
            &ingredient_assertion.title,
            &ingredient_assertion.format,
            &ingredient_assertion
                .instance_id
                .unwrap_or_else(default_instance_id),
        );
        ingredient.document_id = ingredient_assertion.document_id;
        ingredient.resources.set_label(claim_label); // set the label for relative paths

        #[cfg(feature = "file_io")]
        if let Some(base_path) = resource_path {
            ingredient.resources_mut().set_base_path(base_path)
        }

        if let Some(hashed_uri) = ingredient_assertion.thumbnail.as_ref() {
            // This could be a relative or absolute thumbnail reference to another manifest
            let target_claim_label = match manifest_label_from_uri(&hashed_uri.url()) {
                Some(label) => label,           // use the manifest from the thumbnail uri
                None => claim_label.to_owned(), /* relative so use the whole url from the thumbnail assertion */
            };
            let maybe_resource_ref = match hashed_uri.url() {
                uri if uri.contains(jumbf::labels::ASSERTIONS) => {
                    // if this is a claim thumbnail, then use the label from the thumbnail uri
                    store
                        .get_assertion_from_uri_and_claim(&hashed_uri.url(), &target_claim_label)
                        .map(|assertion| {
                            let (format, image) = Self::thumbnail_from_assertion(assertion);
                            ingredient
                                .resources
                                .add_uri(&hashed_uri.url(), &format, image)
                        })
                }
                uri if uri.contains(jumbf::labels::DATABOXES) => store
                    .get_data_box_from_uri_and_claim(&hashed_uri.url(), &target_claim_label)
                    .map(|data_box| {
                        ingredient.resources.add_uri(
                            &hashed_uri.url(),
                            &data_box.format,
                            data_box.data.clone(),
                        )
                    }),
                _ => None,
            };
            match maybe_resource_ref {
                Some(data_ref) => {
                    ingredient.thumbnail = Some(data_ref?);
                }
                None => {
                    error!("failed to get {} from {}", hashed_uri.url(), ingredient_uri);
                    validation_status.push(
                        ValidationStatus::new(validation_status::ASSERTION_MISSING.to_string())
                            .set_url(hashed_uri.url()),
                    );
                }
            }
        };

        if let Some(data_uri) = ingredient_assertion.data.as_ref() {
            let data_box = store
                .get_data_box_from_uri_and_claim(&data_uri.url(), claim_label)
                .ok_or_else(|| {
                    error!("failed to get {} from {}", data_uri.url(), ingredient_uri);
                    Error::AssertionMissing {
                        url: data_uri.url(),
                    }
                })?;

            let mut data_ref = ingredient.resources_mut().add_uri(
                &data_uri.url(),
                &data_box.format,
                data_box.data.clone(),
            )?;
            data_ref.data_types = data_box.data_types.clone();
            ingredient.set_data_ref(data_ref)?;
        }

        ingredient.relationship = ingredient_assertion.relationship;
        ingredient.active_manifest = active_manifest;
        if !validation_status.is_empty() {
            ingredient.validation_status = Some(validation_status)
        }
        ingredient.metadata = ingredient_assertion.metadata;
        ingredient.description = ingredient_assertion.description;
        ingredient.informational_uri = ingredient_assertion.informational_uri;
        Ok(ingredient)
    }

    /// Converts a higher level Ingredient into the appropriate components in a claim
    pub(crate) fn add_to_claim(
        &self,
        claim: &mut Claim,
        redactions: Option<Vec<String>>,
    ) -> Result<HashedUri> {
        let mut thumbnail = None;

        // add the ingredient manifest_data to the claim
        // this is how any existing claims are added to the new store
        let c2pa_manifest = match self.manifest_data_ref() {
            Some(resource_ref) => {
                let manifest_label = self
                    .active_manifest
                    .clone()
                    .ok_or(Error::IngredientNotFound)?;

                //if this is the parent ingredient then apply any redactions, converting from labels to uris
                let redactions = match self.is_parent() {
                    true => redactions.as_ref().map(|redactions| {
                        redactions
                            .iter()
                            .map(|r| to_assertion_uri(&manifest_label, r))
                            .collect()
                    }),
                    false => None,
                };

                // get the c2pa manifest bytes
                let manifest_data = self.resources.get(&resource_ref.identifier)?;

                // have Store check and load ingredients and add them to a claim
                let ingredient_store = Store::load_ingredient_to_claim(
                    claim,
                    &manifest_label,
                    &manifest_data,
                    redactions,
                )?;

                // get the ingredient map loaded in previous
                match claim.claim_ingredient(&manifest_label) {
                    Some(ingredient_claims) => {
                        // get the ingredient active claim from the ingredients claim map
                        if let Some(ingredient_active_claim) = ingredient_claims
                            .iter()
                            .find(|c| c.label() == manifest_label)
                        {
                            let hash =
                                ingredient_store.get_manifest_box_hash(ingredient_active_claim); // get C2PA 1.2 JUMBF box hash

                            let uri = jumbf::labels::to_manifest_uri(&manifest_label);

                            // if there are validations and they have all passed, then use the parent claim thumbnail if available
                            if let Some(validation_status) = self.validation_status.as_ref() {
                                if validation_status.iter().all(|r| r.passed()) {
                                    thumbnail = ingredient_active_claim
                                        .assertions()
                                        .iter()
                                        .find(|hashed_uri| {
                                            hashed_uri.url().contains(labels::CLAIM_THUMBNAIL)
                                        })
                                        .map(|t| {
                                            // convert ingredient uris to absolute when adding them
                                            // since this uri references a different manifest
                                            let url = jumbf::labels::to_absolute_uri(
                                                &manifest_label,
                                                &t.url(),
                                            );
                                            HashedUri::new(url, t.alg(), &t.hash())
                                        });
                                }
                            }
                            // generate c2pa_manifest hashed_uri
                            Some(crate::hashed_uri::HashedUri::new(
                                uri,
                                Some(ingredient_active_claim.alg().to_owned()),
                                hash.as_ref(),
                            ))
                        } else {
                            None
                        }
                    }
                    None => None,
                }
            }
            None => None,
        };

        // if the ingredient defines a thumbnail, add it to the claim
        // otherwise use the parent claim thumbnail if available
        if let Some(thumb_ref) = self.thumbnail_ref() {
            let hash_url = match manifest_label_from_uri(&thumb_ref.identifier) {
                Some(_) => {
                    let hash = match thumb_ref.hash.as_ref() {
                        Some(h) => base64::decode(h)
                            .map_err(|_e| Error::BadParam("Invalid hash".to_string()))?,
                        None => return Err(Error::BadParam("hash is missing".to_string())), /* todo: add hash missing error */
                    };
                    HashedUri::new(thumb_ref.identifier.clone(), thumb_ref.alg.clone(), &hash)
                }
                None => {
                    let data = self.thumbnail_bytes()?;
                    if self.is_v2() {
                        // v2 ingredients use databoxes for thumbnails
                        claim.add_databox(
                            &thumb_ref.format,
                            data.into_owned(),
                            thumb_ref.data_types.clone(),
                        )?
                    } else {
                        claim.add_assertion(&Thumbnail::new(
                            &labels::add_thumbnail_format(
                                labels::INGREDIENT_THUMBNAIL,
                                &thumb_ref.format,
                            ),
                            data.into_owned(),
                        ))?
                    }
                }
            };
            thumbnail = Some(hash_url);
        }

        let mut data = None;
        if let Some(data_ref) = self.data_ref() {
            let box_data = self.resources.get(&data_ref.identifier)?;
            let hash_url = claim.add_databox(
                &data_ref.format,
                box_data.into_owned(),
                data_ref.data_types.clone(),
            )?;

            data = Some(hash_url);
        };

        // instance_id is required in V1 so we generate one if it's not provided
        let instance_id = match self.instance_id.as_ref() {
            Some(id) => Some(id.to_owned()),
            None => {
                if self.data.is_some()
                    || self.description.is_some()
                    || self.informational_uri.is_some()
                {
                    None // not required in V2
                } else {
                    Some(default_instance_id())
                }
            }
        };

        let mut ingredient_assertion = assertions::Ingredient::new_v2(&self.title, &self.format);
        ingredient_assertion.instance_id = instance_id;
        ingredient_assertion.document_id = self.document_id.to_owned();
        ingredient_assertion.c2pa_manifest = c2pa_manifest;
        ingredient_assertion.relationship = self.relationship.clone();
        ingredient_assertion.thumbnail = thumbnail;
        ingredient_assertion.metadata = self.metadata.clone();
        ingredient_assertion.validation_status = self.validation_status.clone();
        ingredient_assertion.data = data;
        ingredient_assertion.description = self.description.clone();
        ingredient_assertion.informational_uri = self.informational_uri.clone();
        claim.add_assertion(&ingredient_assertion)
    }

    /// Setting a base path will make the ingredient use resource files instead of memory buffers
    ///
    /// The files will be relative to the given base path
    #[cfg(feature = "file_io")]
    pub fn with_base_path<P: AsRef<Path>>(&mut self, base_path: P) -> Result<&Self> {
        std::fs::create_dir_all(&base_path)?;
        self.resources.set_base_path(base_path.as_ref());
        Ok(self)
    }

    /// Asynchronously create an Ingredient from a binary manifest (.c2pa) and asset bytes
    ///
    /// # Example: Create an Ingredient from a binary manifest (.c2pa) and asset bytes
    /// ```
    /// use c2pa::{Result, Ingredient};
    ///
    /// # fn main() -> Result<()> {
    /// #    async {
    ///         let asset_bytes = include_bytes!("../tests/fixtures/cloud.jpg");
    ///         let manifest_bytes = include_bytes!("../tests/fixtures/cloud_manifest.c2pa");
    ///
    ///         let ingredient = Ingredient::from_manifest_and_asset_bytes_async(manifest_bytes.to_vec(), "image/jpeg", asset_bytes)
    ///             .await
    ///             .unwrap();
    ///
    ///         println!("{}", ingredient);
    /// #    };
    /// #
    /// #    Ok(())
    /// }
    /// ```
    pub async fn from_manifest_and_asset_bytes_async<M: Into<Vec<u8>>>(
        manifest_bytes: M,
        format: &str,
        asset_bytes: &[u8],
    ) -> Result<Self> {
        let mut stream = Cursor::new(asset_bytes);
        Self::from_manifest_and_asset_stream_async(manifest_bytes, format, &mut stream).await
    }

    /// Asynchronously create an Ingredient from a binary manifest (.c2pa) and asset
    pub async fn from_manifest_and_asset_stream_async<M: Into<Vec<u8>>>(
        manifest_bytes: M,
        format: &str,
        stream: &mut dyn CAIRead,
    ) -> Result<Self> {
        let mut ingredient = Self::from_stream_info(stream, format, "untitled");

        let mut validation_log = DetailedStatusTracker::new();

        let manifest_bytes: Vec<u8> = manifest_bytes.into();
        // generate a store from the buffer and then validate from the asset path
        let result = match Store::from_jumbf(&manifest_bytes, &mut validation_log) {
            Ok(store) => {
                // verify the store
                stream.rewind()?;
                Store::verify_store_async(
                    &store,
                    &mut ClaimAssetData::Stream(stream, format),
                    &mut validation_log,
                )
                .await
                .map(|_| store)
            }
            Err(e) => {
                // add a log entry for the error so we act like verify
                validation_log.log_silent(
                    log_item!("asset", "error loading file", "Ingredient::from_file").set_error(&e),
                );
                Err(e)
            }
        };

        // set validation status from result and log
        ingredient.update_validation_status(result, Some(manifest_bytes), &validation_log)?;

        // create a thumbnail if we don't already have a manifest with a thumb we can use
        #[cfg(feature = "add_thumbnails")]
        if ingredient.thumbnail.is_none() {
            stream.rewind()?;
            match crate::utils::thumbnail::make_thumbnail_from_stream(format, stream) {
                Ok((format, image)) => {
                    ingredient.set_thumbnail(format, image)?;
                }
                Err(err) => {
                    log::warn!("Could not create thumbnail. {err}");
                }
            }
        }
        Ok(ingredient)
    }
}

impl std::fmt::Display for Ingredient {
    fn fmt(&self, f: &mut std::fmt::Formatter<'_>) -> std::fmt::Result {
        let report = serde_json::to_string_pretty(self).unwrap_or_default();
        f.write_str(&report)
    }
}

/// This defines optional operations when creating [`Ingredient`] structs from files.
#[cfg(feature = "file_io")]
pub trait IngredientOptions {
    /// This allows setting the title for the ingredient.
    ///
    /// If it returns `None`, then the default behavior is to use the file's name.
    fn title(&self, _path: &Path) -> Option<String> {
        None
    }

    /// Returns an optional hash value for the ingredient
    ///
    /// This can be used to test for duplicate ingredients or if a source file has changed.
    /// If hash is_some() Manifest.add_ingredient will dedup matching hashes
    fn hash(&self, _path: &Path) -> Option<String> {
        None
    }

    /// Returns an optional thumbnail image representing the asset
    ///
    /// The first value is the content type of the thumbnail, i.e. image/jpeg
    /// The second value is bytes of the thumbnail image
    /// The default is to have no thumbnail, so you must provide an override to have a thumbnail image
    fn thumbnail(&self, _path: &Path) -> Option<(String, Vec<u8>)> {
        #[cfg(feature = "add_thumbnails")]
        return crate::utils::thumbnail::make_thumbnail(_path).ok();
        #[cfg(not(feature = "add_thumbnails"))]
        None
    }

    /// Returns an optional folder path
    ///
    /// If Some, binary data will be stored in files in the given folder
    fn base_path(&self) -> Option<&Path> {
        None
    }
}

/// DefaultOptions returns None for Title and Hash and generates thumbnail for supported thumbnails
///
/// This can be use with Ingredient::from_file_with_options
#[cfg(feature = "file_io")]
pub struct DefaultOptions {
    /// If Some, the ingredient will read/write binary assets using this folder.
    ///
    /// If None, the assets will be kept in memory.
    pub base: Option<std::path::PathBuf>,
}

#[cfg(feature = "file_io")]
impl IngredientOptions for DefaultOptions {
    fn base_path(&self) -> Option<&Path> {
        self.base.as_deref()
    }
}

#[cfg(test)]
mod tests {
    #![allow(clippy::expect_used)]
    #![allow(clippy::unwrap_used)]

    #[cfg(target_arch = "wasm32")]
    use wasm_bindgen_test::*;

    use super::*;
    use crate::assertions::Metadata;

    #[cfg(target_arch = "wasm32")]
    wasm_bindgen_test::wasm_bindgen_test_configure!(run_in_browser);

    #[cfg_attr(not(target_arch = "wasm32"), test)]
    #[cfg_attr(target_arch = "wasm32", wasm_bindgen_test)]
    fn test_ingredient_api() {
        let mut ingredient = Ingredient::new("title", "format", "instance_id");
        ingredient
            .resources_mut()
            .add("id", "data".as_bytes().to_vec())
            .expect("add");
        ingredient
            .set_document_id("document_id")
            .set_title("title2")
            .set_hash("hash")
            .set_provenance("provenance")
            .set_is_parent()
            .set_relationship(Relationship::ParentOf)
            .set_metadata(Metadata::new())
            .set_thumbnail("format", "thumbnail".as_bytes().to_vec())
            .unwrap()
            .set_active_manifest("active_manifest")
            .set_manifest_data("data".as_bytes().to_vec())
            .expect("set_manifest")
            .set_description("description")
            .set_informational_uri("uri")
            .set_data_ref(ResourceRef::new("format", "id"))
            .expect("set_data_ref")
            .add_validation_status(ValidationStatus::new("status_code"));
        assert_eq!(ingredient.title(), "title2");
        assert_eq!(ingredient.format(), "format");
        assert_eq!(ingredient.instance_id(), "instance_id");
        assert_eq!(ingredient.document_id(), Some("document_id"));
        assert_eq!(ingredient.provenance(), Some("provenance"));
        assert_eq!(ingredient.hash(), Some("hash"));
        assert!(ingredient.is_parent());
        assert_eq!(ingredient.relationship(), &Relationship::ParentOf);
        assert_eq!(ingredient.description(), Some("description"));
        assert_eq!(ingredient.informational_uri(), Some("uri"));
        assert_eq!(ingredient.data_ref().unwrap().format, "format");
        assert_eq!(ingredient.data_ref().unwrap().identifier, "id");
        assert!(ingredient.metadata().is_some());
        assert_eq!(ingredient.thumbnail().unwrap().0, "format");
        assert_eq!(
            *ingredient.thumbnail().unwrap().1,
            "thumbnail".as_bytes().to_vec()
        );
        assert_eq!(
            *ingredient.thumbnail_bytes().unwrap(),
            "thumbnail".as_bytes().to_vec()
        );
        assert_eq!(ingredient.active_manifest(), Some("active_manifest"));

        assert_eq!(
            ingredient.validation_status().unwrap()[0].code(),
            "status_code"
        );
    }

    #[cfg_attr(not(target_arch = "wasm32"), actix::test)]
    #[cfg_attr(target_arch = "wasm32", wasm_bindgen_test)]
    async fn test_stream_async_jpg() {
        let image_bytes = include_bytes!("../tests/fixtures/CA.jpg");
        let title = "Test Image";
        let format = "image/jpeg";
        let mut ingredient = Ingredient::from_memory_async(format, image_bytes)
            .await
            .expect("from_memory");
        ingredient.set_title(title);

        println!("ingredient = {ingredient}");
        assert_eq!(&ingredient.title, title);
        assert_eq!(ingredient.format(), format);
        assert!(ingredient.manifest_data().is_some());
        assert!(ingredient.metadata().is_none());
        #[cfg(target_arch = "wasm32")]
        web_sys::console::debug_2(
            &"ingredient_from_memory_async:".into(),
            &ingredient.to_string().into(),
        );
        assert!(ingredient.validation_status().is_none());
    }

    #[cfg_attr(not(target_arch = "wasm32"), test)]
    // Note this does not work from wasm32, due to validation issues
    #[cfg(not(target_arch = "wasm32"))]
    fn test_stream_jpg() {
        let image_bytes = include_bytes!("../tests/fixtures/CA.jpg");
        let title = "Test Image";
        let format = "image/jpeg";
        let mut ingredient = Ingredient::from_memory(format, image_bytes).expect("from_memory");
        ingredient.set_title(title);

        println!("ingredient = {ingredient}");
        assert_eq!(&ingredient.title, title);
        assert_eq!(ingredient.format(), format);
        assert!(ingredient.manifest_data().is_some());
        assert!(ingredient.metadata().is_none());
        assert!(ingredient.validation_status().is_none());
    }

    #[cfg_attr(not(target_arch = "wasm32"), actix::test)]
    #[cfg_attr(target_arch = "wasm32", wasm_bindgen_test)]
    async fn test_stream_ogp() {
        let image_bytes = include_bytes!("../tests/fixtures/XCA.jpg");
        let title = "XCA.jpg";
        let format = "image/jpeg";
        let mut ingredient = Ingredient::from_memory_async(format, image_bytes)
            .await
            .expect("from_memory");
        ingredient.set_title(title);

        println!("ingredient = {ingredient}");
        assert_eq!(&ingredient.title, title);
        assert_eq!(ingredient.format(), format);
        #[cfg(feature = "add_thumbnails")]
        assert!(ingredient.thumbnail().is_some());
        assert!(ingredient.manifest_data().is_some());
        assert!(ingredient.metadata().is_none());
        assert!(ingredient.validation_status().is_some());
        assert_eq!(
            ingredient.validation_status().unwrap()[0].code(),
            validation_status::ASSERTION_DATAHASH_MISMATCH
        );
    }

    #[allow(dead_code)]
    #[cfg_attr(not(any(target_arch = "wasm32", feature = "file_io")), actix::test)]
    #[cfg(not(target_arch = "wasm32"))]
    async fn test_jpg_cloud_from_memory() {
        let image_bytes = include_bytes!("../tests/fixtures/cloud.jpg");
        let format = "image/jpeg";
        let ingredient = Ingredient::from_memory_async(format, image_bytes)
            .await
            .expect("from_memory_async");
        // println!("ingredient = {ingredient}");
        assert_eq!(&ingredient.title, "untitled");
        assert_eq!(ingredient.format(), format);
        assert!(ingredient.provenance().is_some());
        assert!(ingredient.provenance().unwrap().starts_with("https:"));
        assert!(ingredient.manifest_data().is_some());
        assert!(ingredient.validation_status().is_none());
    }

    #[allow(dead_code)]
    #[cfg_attr(not(any(target_arch = "wasm32", feature = "file_io")), actix::test)]
    #[cfg_attr(target_arch = "wasm32", wasm_bindgen_test)]
    async fn test_jpg_cloud_from_memory_no_file_io() {
        let image_bytes = include_bytes!("../tests/fixtures/cloud.jpg");
        let format = "image/jpeg";
        let ingredient = Ingredient::from_memory_async(format, image_bytes)
            .await
            .expect("from_memory_async");
        // println!("ingredient = {ingredient}");
        assert!(ingredient.validation_status().is_some());
        assert_eq!(
            ingredient.validation_status().unwrap()[0].code(),
            validation_status::MANIFEST_INACCESSIBLE
        );
        assert!(ingredient.validation_status().unwrap()[0]
            .url()
            .unwrap()
            .starts_with("http"));
        assert!(ingredient.manifest_data().is_none());
    }

    #[cfg_attr(not(target_arch = "wasm32"), actix::test)]
    #[cfg_attr(target_arch = "wasm32", wasm_bindgen_test)]
    async fn test_jpg_cloud_from_memory_and_manifest() {
        let asset_bytes = include_bytes!("../tests/fixtures/cloud.jpg");
        let manifest_bytes = include_bytes!("../tests/fixtures/cloud_manifest.c2pa");
        let format = "image/jpeg";
        let ingredient = Ingredient::from_manifest_and_asset_bytes_async(
            manifest_bytes.to_vec(),
            format,
            asset_bytes,
        )
        .await
        .unwrap();
        #[cfg(target_arch = "wasm32")]
        web_sys::console::debug_2(
            &"ingredient_from_memory_async:".into(),
            &ingredient.to_string().into(),
        );
        assert!(ingredient.validation_status().is_none());
        assert!(ingredient.manifest_data().is_some());
        assert!(ingredient.provenance().is_some());
    }
}

#[cfg(test)]
#[cfg(feature = "file_io")]
mod tests_file_io {
    #![allow(clippy::expect_used)]
    #![allow(clippy::unwrap_used)]

    #[cfg(target_arch = "wasm32")]
    use wasm_bindgen_test::*;

    use super::*;
    use crate::utils::test::fixture_path;
    #[cfg(target_arch = "wasm32")]
    wasm_bindgen_test::wasm_bindgen_test_configure!(run_in_browser);

    const NO_MANIFEST_JPEG: &str = "earth_apollo17.jpg";
    const MANIFEST_JPEG: &str = "C.jpg";
    const BAD_SIGNATURE_JPEG: &str = "E-sig-CA.jpg";
    const PRERELEASE_JPEG: &str = "prerelease.jpg";

    fn stats(ingredient: &Ingredient) -> usize {
        let thumb_size = ingredient.thumbnail_bytes().map_or(0, |i| i.len());
        let manifest_data_size = ingredient.manifest_data().map_or(0, |r| r.len());

        println!(
            "  {} instance_id: {}, thumb size: {}, manifest_data size: {}",
            ingredient.title(),
            ingredient.instance_id(),
            thumb_size,
            manifest_data_size,
        );
        ingredient.title().len() + ingredient.instance_id().len() + thumb_size + manifest_data_size
    }

    // check for correct thumbnail generation with or without add_thumbnails feature
    fn test_thumbnail(ingredient: &Ingredient, format: &str) {
        if cfg!(feature = "add_thumbnails") {
            assert!(ingredient.thumbnail().is_some());
            assert_eq!(ingredient.thumbnail().unwrap().0, format);
        } else {
            assert!(ingredient.thumbnail().is_none());
        }
    }

    #[test]
    #[cfg(feature = "file_io")]
    fn test_psd() {
        // std::env::set_var("RUST_LOG", "debug");
        // env_logger::init();
        let ap = fixture_path("Purple Square.psd");
        let ingredient = Ingredient::from_file(ap).expect("from_file");
        stats(&ingredient);

        println!("ingredient = {ingredient}");
        assert_eq!(ingredient.title(), "Purple Square.psd");
        assert_eq!(ingredient.format(), "image/vnd.adobe.photoshop");
        assert!(ingredient.thumbnail().is_none()); // should always be none
        assert!(ingredient.manifest_data().is_none());
    }

    #[test]
    #[cfg(feature = "file_io")]
    fn test_manifest_jpg() {
        let ap = fixture_path(MANIFEST_JPEG);
        let ingredient = Ingredient::from_file(ap).expect("from_file");
        stats(&ingredient);

        println!("ingredient = {ingredient}");
        assert_eq!(&ingredient.title, MANIFEST_JPEG);
        assert_eq!(ingredient.format(), "image/jpeg");
        assert!(ingredient.thumbnail_ref().is_some()); // we don't generate this thumbnail
        assert!(ingredient.manifest_data().is_some());
        assert!(ingredient.metadata().is_none());
    }

    #[test]
    #[cfg(feature = "file_io")]
    fn test_no_manifest_jpg() {
        let ap = fixture_path(NO_MANIFEST_JPEG);
        let ingredient = Ingredient::from_file(ap).expect("from_file");
        stats(&ingredient);

        println!("ingredient = {ingredient}");
        assert_eq!(&ingredient.title, NO_MANIFEST_JPEG);
        assert_eq!(ingredient.format(), "image/jpeg");
        test_thumbnail(&ingredient, "image/jpeg");
        assert!(ingredient.provenance().is_none());
        assert!(ingredient.manifest_data().is_none());
        assert!(ingredient.metadata().is_none());
        assert!(ingredient.instance_id().starts_with("xmp.iid:"));
        #[cfg(feature = "add_thumbnails")]
        assert!(ingredient
            .thumbnail_ref()
            .unwrap()
            .identifier
            .starts_with("xmp.iid"));
    }

    #[test]
    #[cfg(feature = "file_io")]
    fn test_jpg_options() {
        struct MyOptions {}
        impl IngredientOptions for MyOptions {
            fn title(&self, _path: &Path) -> Option<String> {
                Some("MyTitle".to_string())
            }

            fn hash(&self, _path: &Path) -> Option<String> {
                Some("1234568abcdef".to_string())
            }

            fn thumbnail(&self, _path: &Path) -> Option<(String, Vec<u8>)> {
                Some(("image/foo".to_string(), "bits".as_bytes().to_owned()))
            }
        }

        let ap = fixture_path(NO_MANIFEST_JPEG);
        let ingredient = Ingredient::from_file_with_options(ap, &MyOptions {}).expect("from_file");
        stats(&ingredient);

        assert_eq!(ingredient.title(), "MyTitle");
        assert_eq!(ingredient.format(), "image/jpeg");
        assert_eq!(ingredient.hash(), Some("1234568abcdef"));
        assert_eq!(ingredient.thumbnail_ref().unwrap().format, "image/foo"); // always generated
        assert!(ingredient.manifest_data().is_none());
        assert!(ingredient.metadata().is_none());
    }

    #[test]
    #[cfg(feature = "file_io")]
    fn test_png_no_claim() {
        let ap = fixture_path("libpng-test.png");
        let ingredient = Ingredient::from_file(ap).expect("from_file");
        stats(&ingredient);

        println!("ingredient = {ingredient}");
        assert_eq!(ingredient.title(), "libpng-test.png");
        test_thumbnail(&ingredient, "image/png");
        assert!(ingredient.provenance().is_none());
        assert!(ingredient.manifest_data.is_none());
    }

    #[test]
    #[cfg(feature = "file_io")]
    fn test_jpg_bad_signature() {
        let ap = fixture_path(BAD_SIGNATURE_JPEG);
        let ingredient = Ingredient::from_file(ap).expect("from_file");
        stats(&ingredient);

        println!("ingredient = {ingredient}");
        assert_eq!(ingredient.title(), BAD_SIGNATURE_JPEG);
        assert_eq!(ingredient.format(), "image/jpeg");
        test_thumbnail(&ingredient, "image/jpeg");
        assert!(ingredient.manifest_data().is_some());
        assert!(ingredient.validation_status().is_some());
        assert!(ingredient
            .validation_status()
            .unwrap()
            .iter()
            .any(|s| s.code() == validation_status::CLAIM_SIGNATURE_MISMATCH));
    }

    #[test]
    #[cfg(feature = "file_io")]
    fn test_jpg_prerelease() {
        let ap = fixture_path(PRERELEASE_JPEG);
        let ingredient = Ingredient::from_file(ap).expect("from_file");
        stats(&ingredient);

        println!("ingredient = {ingredient}");
        assert_eq!(ingredient.title(), PRERELEASE_JPEG);
        assert_eq!(ingredient.format(), "image/jpeg");
        test_thumbnail(&ingredient, "image/jpeg");
        assert!(ingredient.provenance().is_some());
        assert!(ingredient.manifest_data().is_none());
        assert!(ingredient.validation_status().is_some());
        assert_eq!(
            ingredient.validation_status().unwrap()[0].code(),
            validation_status::STATUS_PRERELEASE
        );
    }

    #[test]
    #[cfg(feature = "file_io")]
    fn test_jpg_nested() {
        let ap = fixture_path("CIE-sig-CA.jpg");
        let ingredient = Ingredient::from_file(ap).expect("from_file");
        println!("ingredient = {ingredient}");
        assert!(ingredient.validation_status().is_none());
        assert!(ingredient.manifest_data().is_some());
    }

    #[test]
    #[cfg(feature = "fetch_remote_manifests")]
    fn test_jpg_cloud_failure() {
        let ap = fixture_path("cloudx.jpg");
        let ingredient = Ingredient::from_file(ap).expect("from_file");
        println!("ingredient = {ingredient}");
        assert!(ingredient.validation_status().is_some());
        assert_eq!(
            ingredient.validation_status().unwrap()[0].code(),
            validation_status::MANIFEST_INACCESSIBLE
        );
    }

    #[test]
    #[cfg(feature = "file_io")]
    fn test_jpg_with_path() {
        let ap = fixture_path("CA.jpg");
        let mut folder = std::path::PathBuf::from(env!("CARGO_MANIFEST_DIR"));
        folder.push("../target/tmp/ingredient");
        let ingredient = Ingredient::from_file_with_folder(ap, folder).expect("from_file");
        println!("ingredient = {ingredient}");
        assert_eq!(ingredient.validation_status(), None);

        // verify ingredient thumbnail is an absolute url reference to a claim thumbnail
        assert!(ingredient
            .thumbnail_ref()
            .unwrap()
            .identifier
            .contains(labels::JPEG_CLAIM_THUMBNAIL));

        // verify  manifest_data exists
        assert!(ingredient.manifest_data_ref().is_some());
    }

    #[test]
    #[cfg(feature = "file_io")]
    fn test_file_based_ingredient() {
        let mut folder = std::path::PathBuf::from(env!("CARGO_MANIFEST_DIR"));
        folder.push("tests/fixtures");
        let mut ingredient = Ingredient::new("title", "format", "instance_id");
        ingredient.resources.set_base_path(folder);

        assert!(ingredient.thumbnail_ref().is_none());
        assert!(ingredient
            .set_manifest_data_ref(ResourceRef::new("image/jpg", "foo"))
            .is_err());
        assert!(ingredient.manifest_data_ref().is_none());
        // verify we can set a reference
        assert!(ingredient
            .set_thumbnail_ref(ResourceRef::new("image/jpg", "C.jpg"))
            .is_ok());
        assert!(ingredient.thumbnail_ref().is_some());
        assert!(ingredient
            .set_manifest_data_ref(ResourceRef::new("application/c2pa", "cloud_manifest.c2pa"))
            .is_ok());
        assert!(ingredient.manifest_data_ref().is_some());
    }

    #[test]
    fn test_input_to_ingredient() {
        // create an inputTo ingredient
        let mut ingredient = Ingredient::new_v2("prompt", "text/plain");
        ingredient.relationship = Relationship::InputTo;

        // add a resource containing our data
        ingredient
            .resources_mut()
            .add("prompt_id", "pirate with bird on shoulder")
            .expect("add");

        // create a resource reference for the data
        let mut data_ref = ResourceRef::new("text/plain", "prompt_id");
        let data_type = crate::assertions::AssetType {
            asset_type: "c2pa.types.generator.prompt".to_string(),
            version: None,
        };
        data_ref.data_types = Some([data_type].to_vec());

        // add the data reference to the ingredient
        ingredient.set_data_ref(data_ref).expect("set_data_ref");

        println!("ingredient = {ingredient}");

        assert_eq!(ingredient.title(), "prompt");
        assert_eq!(ingredient.format(), "text/plain");
        assert_eq!(ingredient.instance_id(), "");
        assert_eq!(ingredient.data_ref().unwrap().identifier, "prompt_id");
        assert_eq!(ingredient.data_ref().unwrap().format, "text/plain");
        assert_eq!(ingredient.relationship(), &Relationship::InputTo);
        assert_eq!(
            ingredient.data_ref().unwrap().data_types.as_ref().unwrap()[0].asset_type,
            "c2pa.types.generator.prompt"
        );
    }

    #[test]
    #[cfg(feature = "file_io")]
    fn test_input_to_file_based_ingredient() {
        let mut folder = std::path::PathBuf::from(env!("CARGO_MANIFEST_DIR"));
        folder.push("tests/fixtures");
        let mut ingredient = Ingredient::new_v2("title", "format");
        ingredient.resources.set_base_path(folder);
        //let mut _data_ref = ResourceRef::new("image/jpg", "foo");
        //data_ref.data_types = vec!["c2pa.types.dataset.pytorch".to_string()];
    }
}<|MERGE_RESOLUTION|>--- conflicted
+++ resolved
@@ -498,43 +498,9 @@
             .unwrap_or_else(|| "".into())
             .to_lowercase();
 
-<<<<<<< HEAD
-        let format = match extension.as_ref() {
-            "jpg" | "jpeg" => "image/jpeg",
-            "png" => "image/png",
-            "gif" => "image/gif",
-            "psd" => "image/vnd.adobe.photoshop",
-            "tiff" => "image/tiff",
-            "svg" => "image/svg+xml",
-            "ico" => "image/x-icon",
-            "bmp" => "image/bmp",
-            "webp" => "image/webp",
-            "dng" => "image/dng",
-            "heic" => "image/heic",
-            "heif" => "image/heif",
-            "mp2" | "mpa" | "mpe" | "mpeg" | "mpg" | "mpv2" => "video/mpeg",
-            "mp4" => "video/mp4",
-            "avif" => "image/avif",
-            "mov" | "qt" => "video/quicktime",
-            "m4a" => "audio/mp4",
-            "mid" | "rmi" => "audio/mid",
-            "mp3" => "audio/mpeg",
-            "wav" => "audio/vnd.wav",
-            "aif" | "aifc" | "aiff" => "audio/aiff",
-            "ogg" => "audio/ogg",
-            "pdf" => "application/pdf",
-            "ai" => "application/postscript",
-            "otf" => "application/x-font-opentype",
-            "ttf" => "application/x-font-truetype",
-            "woff" => "application/x-font-woff",
-            _ => "application/octet-stream",
-        }
-        .to_owned();
-=======
         let format = crate::utils::mime::extension_to_mime(&extension)
             .unwrap_or("application/binary")
             .to_owned();
->>>>>>> b276d47a
         (title, extension, format)
     }
 
