--- conflicted
+++ resolved
@@ -342,16 +342,11 @@
     /// # }
     /// ```
     #[cfg(feature = "v1_api")]
-<<<<<<< HEAD
-    pub fn from_file<P: AsRef<Path>>(path: P, verify: bool) -> Result<ManifestStore> {
-        let mut validation_log = DetailedStatusTracker::new();
-=======
     #[deprecated(since = "0.38.0", note = "Please use Reader::from_file() instead")]
     pub fn from_file<P: AsRef<Path>>(path: P) -> Result<ManifestStore> {
         let mut validation_log = StatusTracker::default();
->>>>>>> 7bfc9b08
-
-        let store = Store::load_from_asset(path.as_ref(), verify, &mut validation_log)?;
+
+        let store = Store::load_from_asset(path.as_ref(), false, &mut validation_log)?;
         Ok(Self::from_store(store, &validation_log))
     }
 
@@ -687,7 +682,7 @@
     #[cfg(feature = "v1_api")]
     #[allow(deprecated)]
     fn manifest_report_from_file() {
-        let manifest_store = ManifestStore::from_file("tests/fixtures/CA.jpg", true).unwrap();
+        let manifest_store = ManifestStore::from_file("tests/fixtures/CA.jpg").unwrap();
         println!("{manifest_store}");
 
         assert!(manifest_store.active_label().is_some());
