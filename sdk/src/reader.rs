// Copyright 2024 Adobe. All rights reserved.
// This file is licensed to you under the Apache License,
// Version 2.0 (http://www.apache.org/licenses/LICENSE-2.0)
// or the MIT license (http://opensource.org/licenses/MIT),
// at your option.

// Unless required by applicable law or agreed to in writing,
// this software is distributed on an "AS IS" BASIS, WITHOUT
// WARRANTIES OR REPRESENTATIONS OF ANY KIND, either express or
// implied. See the LICENSE-MIT and LICENSE-APACHE files for the
// specific language governing permissions and limitations under
// each license.

//! The Reader provides a way to read a manifest store from an asset.
//! It also performs validation on the manifest store.

#[cfg(feature = "file_io")]
use std::fs::{read, File};
use std::{
    collections::HashMap,
    io::{Read, Seek, Write},
};

use async_generic::async_generic;
use async_trait::async_trait;
use c2pa_crypto::base64;
use c2pa_status_tracker::StatusTracker;
#[cfg(feature = "json_schema")]
use schemars::JsonSchema;
use serde::{Deserialize, Serialize};
use serde_json::Value;
use serde_with::skip_serializing_none;

use crate::{
    claim::ClaimAssetData,
    dynamic_assertion::PartialClaim,
    error::{Error, Result},
    jumbf::labels::{manifest_label_from_uri, to_absolute_uri, to_relative_uri},
    manifest_store_report::ManifestStoreReport,
    settings::get_settings_value,
    store::Store,
    validation_results::{ValidationResults, ValidationState},
    validation_status::ValidationStatus,
    Manifest, ManifestAssertion,
};

/// A trait for post-validation of manifest assertions.
pub trait PostValidator {
    fn validate(
        &self,
        label: &str,
        assertion: &ManifestAssertion,
        uri: &str,
        preliminary_claim: &PartialClaim,
        tracker: &mut StatusTracker,
    ) -> Result<Option<Value>>;
}

#[cfg_attr(not(target_arch = "wasm32"), async_trait)]
#[cfg_attr(target_arch = "wasm32", async_trait(?Send))]
pub trait AsyncPostValidator {
    async fn validate(
        &self,
        label: &str,
        assertion: &ManifestAssertion,
        uri: &str,
        preliminary_claim: &PartialClaim,
        tracker: &mut StatusTracker,
    ) -> Result<Option<Value>>;
}

/// A reader for the manifest store.
#[skip_serializing_none]
#[derive(Default, Serialize, Deserialize)]
#[cfg_attr(feature = "json_schema", derive(JsonSchema))]
pub struct Reader {
    /// A label for the active (most recent) manifest in the store
    active_manifest: Option<String>,

    /// A HashMap of Manifests
    manifests: HashMap<String, Manifest>,

    /// ValidationStatus generated when loading the ManifestStore from an asset
    validation_status: Option<Vec<ValidationStatus>>,

    /// ValidationStatus generated when loading the ManifestStore from an asset
    validation_results: Option<ValidationResults>,

    /// The validation state of the manifest store
    validation_state: Option<ValidationState>,

    #[serde(skip)]
    /// We keep this around so we can generate a detailed report if needed
    store: Store,

    #[serde(skip)]
    /// Map to hold post-validation assertion values for resports
    /// the key is an assertion uri and the value is the assertion value
    assertion_values: HashMap<String, Value>,
}

type ValidationFn =
    dyn Fn(&str, &crate::ManifestAssertion, &mut StatusTracker) -> Option<serde_json::Value>;

impl Reader {
    /// Create a manifest store [`Reader`] from a stream.  A Reader is used to validate C2PA data from an asset.
    /// # Arguments
    /// * `format` - The format of the stream.  MIME type or extension that maps to a MIME type.
    /// * `stream` - The stream to read from.  Must implement the Read and Seek traits. (NOTE: Explain Send trait, required for both sync & async?).
    /// # Returns
    /// A Reader for the manifest store.
    /// # Errors
    /// Returns an [`Error`] when the manifest data cannot be read.  If there's no error upon reading, you must still check validation status to ensure that the manifest data is validated.  That is, even if there are no errors, the data still might not be valid.
    /// # Example
    /// This example reads from a memory buffer and prints out the JSON manifest data.
    /// ```no_run
    /// use std::io::Cursor;
    ///
    /// use c2pa::Reader;
    /// let mut stream = Cursor::new(include_bytes!("../tests/fixtures/CA.jpg"));
    /// let reader = Reader::from_stream("image/jpeg", stream).unwrap();
    /// println!("{}", reader.json());
    /// ```
    #[async_generic()]
    pub fn from_stream(format: &str, mut stream: impl Read + Seek + Send) -> Result<Reader> {
        let manifest_bytes = Store::load_jumbf_from_stream(format, &mut stream)?;

        if _sync {
            Self::from_manifest_data_and_stream(&manifest_bytes, format, &mut stream)
        } else {
            Self::from_manifest_data_and_stream_async(&manifest_bytes, format, &mut stream).await
        }
    }

    #[cfg(feature = "file_io")]
    /// Create a manifest store [`Reader`] from a file.
    /// If the `fetch_remote_manifests` feature is enabled, and the asset refers to a remote manifest, the function fetches a remote manifest.
    /// NOTE: If the file does not have a manifest store, the function will check for a sidecar manifest with the same base file name and a .c2pa extension.
    /// # Arguments
    /// * `path` - The path to the file.
    /// # Returns
    /// A reader for the manifest store.
    /// # Errors
    /// Returns an [`Error`] when the manifest data cannot be read from the specified file.  If there's no error upon reading, you must still check validation status to ensure that the manifest data is validated.  That is, even if there are no errors, the data still might not be valid.
    /// # Example
    /// This example
    /// ```no_run
    /// use c2pa::Reader;
    /// let reader = Reader::from_file("path/to/file.jpg").unwrap();
    /// ```
    #[async_generic()]
    pub fn from_file<P: AsRef<std::path::Path>>(path: P) -> Result<Reader> {
        let path = path.as_ref();
        let format = crate::format_from_path(path).ok_or(crate::Error::UnsupportedType)?;
        let mut file = File::open(path)?;
        let result = if _sync {
            Self::from_stream(&format, &mut file)
        } else {
            Self::from_stream_async(&format, &mut file).await
        };
        match result {
            Err(Error::JumbfNotFound) => {
                // if not embedded or cloud, check for sidecar first and load if it exists
                let potential_sidecar_path = path.with_extension("c2pa");
                if potential_sidecar_path.exists() {
                    let manifest_data = read(potential_sidecar_path)?;
                    if _sync {
                        Self::from_manifest_data_and_stream(&manifest_data, &format, &mut file)
                    } else {
                        Self::from_manifest_data_and_stream_async(
                            &manifest_data,
                            &format,
                            &mut file,
                        )
                        .await
                    }
                } else {
                    Err(Error::JumbfNotFound)
                }
            }
            _ => result,
        }
    }

    /// Create a manifest store [`Reader`] from a JSON string.
    /// # Arguments
    /// * `json` - A JSON string containing a manifest store definition.
    /// # Returns
    /// A [`Reader`] for the manifest store.
    /// # WARNING
    /// This function is intended for use in testing. Don't use it in an implementation.
    pub fn from_json(json: &str) -> Result<Reader> {
        serde_json::from_str(json).map_err(crate::Error::JsonError)
    }

    /// Create a manifest store [`Reader`] from existing `c2pa_data` and a stream.
    /// Use this to validate a remote manifest or a sidecar manifest.
    /// # Arguments
    /// * `c2pa_data` - A C2PA manifest store in JUMBF format.
    /// * `format` - The format of the stream.
    /// * `stream` - The stream to verify the store against.
    /// # Returns
    /// A [`Reader`] for the manifest store.
    /// # Errors
    /// This function returns an [`Error`] ef the c2pa_data is not valid, or severe errors occur in validation.
    /// You must check validation status for non-severe errors.
    #[async_generic()]
    pub fn from_manifest_data_and_stream(
        c2pa_data: &[u8],
        format: &str,
        mut stream: impl Read + Seek + Send,
    ) -> Result<Reader> {
        let mut validation_log = StatusTracker::default();

        // first we convert the JUMBF into a usable store
        let store = Store::from_jumbf(c2pa_data, &mut validation_log)?;

        let mut verify = get_settings_value::<bool>("verify.verify_after_reading")?; // defaults to true

        // Disable verification if the format is a C2PA sidecar, as there is no
        // asset to verify against.
        // See: https://github.com/contentauth/c2pa-rs/issues/565
        if format == "application/c2pa" {
            verify = false;
        }

        if verify {
            let mut asset_data = ClaimAssetData::Stream(&mut stream, format);
            if _sync {
                Store::verify_store(&store, &mut asset_data, &mut validation_log)
            } else {
                Store::verify_store_async(&store, &mut asset_data, &mut validation_log).await
            }?;
        }

        Ok(Self::from_store(store, &validation_log))
    }

    /// Create a [`Reader`] from an initial segment and a fragment stream.
    /// This would be used to load and validate fragmented MP4 files that span multiple separate asset files.
    /// # Arguments
    /// * `format` - The format of the stream.
    /// * `stream` - The initial segment stream.
    /// * `fragment` - The fragment stream.
    /// # Returns
    /// A [`Reader`] for the manifest store.
    /// # Errors
    /// This function returns an [`Error`] if the streams are not valid, or severe errors occur in validation.
    /// You must check validation status for non-severe errors.
    #[async_generic()]
    pub fn from_fragment(
        format: &str,
        mut stream: impl Read + Seek + Send,
        mut fragment: impl Read + Seek + Send,
    ) -> Result<Self> {
        let mut validation_log = StatusTracker::default();
        let manifest_bytes = Store::load_jumbf_from_stream(format, &mut stream)?;
        let store = Store::from_jumbf(&manifest_bytes, &mut validation_log)?;

        let verify = get_settings_value::<bool>("verify.verify_after_reading")?; // defaults to true
                                                                                 // verify the store
        if verify {
            let mut fragment = ClaimAssetData::StreamFragment(&mut stream, &mut fragment, format);
            if _sync {
                Store::verify_store(&store, &mut fragment, &mut validation_log)
            } else {
                Store::verify_store_async(&store, &mut fragment, &mut validation_log).await
            }?;
        };

        Ok(Self::from_store(store, &validation_log))
    }

    #[cfg(feature = "file_io")]
    /// Loads a [`Reader`]` from an initial segment and fragments.  This
    /// would be used to load and validate fragmented MP4 files that span
    /// multiple separate asset files.
    pub fn from_fragmented_files<P: AsRef<std::path::Path>>(
        path: P,
        fragments: &Vec<std::path::PathBuf>,
    ) -> Result<Reader> {
        let verify = get_settings_value::<bool>("verify.verify_after_reading")?; // defaults to true

        let mut validation_log = StatusTracker::default();

        let asset_type = crate::jumbf_io::get_supported_file_extension(path.as_ref())
            .ok_or(crate::Error::UnsupportedType)?;

        let mut init_segment = std::fs::File::open(path.as_ref())?;

        match Store::load_from_file_and_fragments(
            &asset_type,
            &mut init_segment,
            fragments,
            verify,
            &mut validation_log,
        ) {
            Ok(store) => Ok(Self::from_store(store, &validation_log)),
            Err(e) => Err(e),
        }
    }

    /// replace byte arrays with base64 encoded strings
    fn hash_to_b64(mut value: Value) -> Value {
        use std::collections::VecDeque;

        let mut queue = VecDeque::new();
        queue.push_back(&mut value);

        while let Some(current) = queue.pop_front() {
            match current {
                Value::Object(obj) => {
                    for (_, v) in obj.iter_mut() {
                        if let Value::Array(hash_arr) = v {
                            if !hash_arr.is_empty() && hash_arr.iter().all(|x| x.is_number()) {
                                // Pre-allocate with capacity to avoid reallocations
                                let mut hash_bytes = Vec::with_capacity(hash_arr.len());
                                // Convert numbers to bytes safely
                                for n in hash_arr.iter() {
                                    if let Some(num) = n.as_u64() {
                                        hash_bytes.push(num as u8);
                                    }
                                }
                                *v = Value::String(base64::encode(&hash_bytes));
                            }
                        }
                        queue.push_back(v);
                    }
                }
                Value::Array(arr) => {
                    for v in arr.iter_mut() {
                        queue.push_back(v);
                    }
                }
                _ => {}
            }
        }
        value
    }

<<<<<<< HEAD
        // Make a base64 hash from Vec<u8> values.
        fn b64_tag(mut json: String, tag: &str) -> String {
            while let Some(index) = json.find(&format!("\"{tag}\": [")) {
                if let Some(idx2) = json[index..].find(']') {
                    let idx3 = json[index..].find('[').unwrap_or_default();

                    let bytes: Vec<u8> =
                        serde_json::from_slice(&json.as_bytes()[index + idx3..index + idx2 + 1])
                            .unwrap_or_default();

                    json = format!(
                        "{}\"{}\": \"{}\"{}",
                        &json[..index],
                        tag,
                        base64::encode(&bytes),
                        &json[index + idx2 + 1..]
                    );
=======
    /// replace assertion values in the reader json with the values from the assertion_values map
    /// # Arguments
    /// * `reader_json` - The reader json to update
    /// # Returns
    /// The updated reader json
    fn to_json_formatted(&self) -> Result<Value> {
        let mut json = serde_json::to_value(self).map_err(Error::JsonError)?;

        // Process manifests
        if let Some(manifests) = json.get_mut("manifests").and_then(|m| m.as_object_mut()) {
            for (manifest_label, manifest) in manifests.iter_mut() {
                // Get assertions array once instead of multiple lookups
                if let Some(assertions) = manifest
                    .get_mut("assertions")
                    .and_then(|a| a.as_array_mut())
                {
                    for assertion in assertions.iter_mut() {
                        // Get label once and reuse
                        if let Some(label) = assertion.get("label").and_then(|l| l.as_str()) {
                            let uri = crate::jumbf::labels::to_assertion_uri(manifest_label, label);
                            if let Some(value) = self.assertion_values.get(&uri) {
                                // Only create new string if we need to insert
                                if let Some(assertion_mut) = assertion.as_object_mut() {
                                    assertion_mut.insert("data".to_string(), value.clone());
                                }
                            }
                        }
                    }
>>>>>>> f3e83a25
                }
            }
        }

        Ok(Self::hash_to_b64(json))
    }

    fn to_json_detailed_formatted(&self) -> Result<Value> {
        let report = match self.validation_results() {
            Some(results) => ManifestStoreReport::from_store_with_results(&self.store, results),
            None => ManifestStoreReport::from_store(&self.store),
        }?;
        let mut json = serde_json::to_value(report).map_err(Error::JsonError)?;
        if let Some(manifests) = json.get_mut("manifests").and_then(|m| m.as_object_mut()) {
            for (manifest_label, manifest) in manifests.iter_mut() {
                if let Some(assertions) = manifest
                    .get_mut("assertion_store")
                    .and_then(|a| a.as_object_mut())
                {
                    for (label, assertion) in assertions.iter_mut() {
                        let uri = crate::jumbf::labels::to_assertion_uri(manifest_label, label);
                        if let Some(value) = self.assertion_values.get(&uri) {
                            *assertion = value.clone();
                        }
                    }
                }
            }
        };
        json = Self::hash_to_b64(json);
        Ok(json)
    }

    /// Get the manifest store as a JSON string
    pub fn json(&self) -> String {
        match self.to_json_formatted() {
            Ok(value) => serde_json::to_string_pretty(&value).unwrap_or_default(),
            Err(_) => "{}".to_string(),
        }
    }

    /// Get the [`ValidationStatus`] array of the manifest store if it exists.
    /// Call this method to check for validation errors.
    ///
    /// This validation report only includes error statuses applied to the active manifest
    /// and error statuses for ingredients that are not already reported by the ingredient status.
    /// Use the [`ValidationStatus`] `url` method to identify the associated manifest; this can be useful when a validation error does not refer to the active manifest.
    /// # Example
    /// ```no_run
    /// use c2pa::Reader;
    /// let stream = std::io::Cursor::new(include_bytes!("../tests/fixtures/CA.jpg"));
    /// let reader = Reader::from_stream("image/jpeg", stream).unwrap();
    /// let status = reader.validation_status();
    /// ```
    pub fn validation_status(&self) -> Option<&[ValidationStatus]> {
        self.validation_status.as_deref()
    }

    /// Get the [`ValidationResults`] map of an asset if it exists.
    ///
    /// Call this method to check for detailed validation results.
    /// The validation_state method should be used to determine the overall validation state.
    ///
    /// The results are divided between the active manifest and ingredient deltas.
    /// The deltas will only exist if there are validation errors not already reported in ingredients
    /// It is normal for there to be many success and information statuses.
    /// Any errors will be reported in the failure array.
    ///
    /// # Example
    /// ```no_run
    /// use c2pa::Reader;
    /// let stream = std::io::Cursor::new(include_bytes!("../tests/fixtures/CA.jpg"));
    /// let reader = Reader::from_stream("image/jpeg", stream).unwrap();
    /// let status = reader.validation_results();
    /// ```
    pub fn validation_results(&self) -> Option<&ValidationResults> {
        self.validation_results.as_ref()
    }

    /// Get the [`ValidationState`] of the manifest store.
    pub fn validation_state(&self) -> ValidationState {
        if let Some(validation_results) = self.validation_results() {
            return validation_results.validation_state();
        }

        let verify_trust = get_settings_value("verify.trusted").unwrap_or(false);
        match self.validation_status() {
            Some(status) => {
                // if there are any errors, the state is invalid unless the only error is an untrusted credential
                let errs = status
                    .iter()
                    .any(|s| s.code() != crate::validation_status::SIGNING_CREDENTIAL_UNTRUSTED);
                if errs {
                    ValidationState::Invalid
                } else if verify_trust {
                    // If we verified trust and didn't get an error, we can assume it is trusted
                    ValidationState::Trusted
                } else {
                    ValidationState::Valid
                }
            }
            None => {
                if verify_trust {
                    // if we are verifying trust, and there is no validation status, we can assume it is trusted
                    ValidationState::Trusted
                } else {
                    ValidationState::Valid
                }
            }
        }
    }

    /// Return the active [`Manifest`], or `None` if there's no active manifest.
    pub fn active_manifest(&self) -> Option<&Manifest> {
        if let Some(label) = self.active_manifest.as_ref() {
            self.manifests.get(label)
        } else {
            None
        }
    }

    /// Return the active [`Manifest`], or `None` if there's no active manifest.
    pub fn active_label(&self) -> Option<&str> {
        self.active_manifest.as_deref()
    }

    /// Returns an iterator over a collection of [`Manifest`] structs.
    pub fn iter_manifests(&self) -> impl Iterator<Item = &Manifest> + '_ {
        self.manifests.values()
    }

    /// Returns a reference to the [`Manifest`] collection.
    pub fn manifests(&self) -> &HashMap<String, Manifest> {
        &self.manifests
    }

    /// Given a label, return the associated [`Manifest`], if it exists.
    /// # Arguments
    /// * `label` - The label of the requested [`Manifest`].
    pub fn get_manifest(&self, label: &str) -> Option<&Manifest> {
        self.manifests.get(label)
    }

    /// Write a resource identified by URI to the given stream.
    /// Use this function, for example, to get a thumbnail or icon image and write it to a stream.
    /// # Arguments
    /// * `uri` - The URI of the resource to write (from an identifier field).
    /// * `stream` - The stream to write to.
    /// # Returns
    /// The number of bytes written.
    /// # Errors
    /// Returns [`Error`] if the resource does not exist.
    ///
    /// # Example
    /// ```no_run
    /// use c2pa::Reader;
    /// let stream = std::io::Cursor::new(Vec::new());
    /// let reader = Reader::from_file("path/to/file.jpg").unwrap();
    /// let manifest = reader.active_manifest().unwrap();
    /// let uri = &manifest.thumbnail_ref().unwrap().identifier;
    /// let bytes_written = reader.resource_to_stream(uri, stream).unwrap();
    /// ```
    /// TODO: Fix the example to not read from a file.
    pub fn resource_to_stream(
        &self,
        uri: &str,
        stream: impl Write + Read + Seek + Send,
    ) -> Result<usize> {
        // get the manifest referenced by the uri, or the active one if None
        // add logic to search for local or absolute uri identifiers
        let (manifest, label) = match manifest_label_from_uri(uri) {
            Some(label) => (self.manifests.get(&label), label),
            None => (
                self.active_manifest(),
                self.active_label().unwrap_or_default().to_string(),
            ),
        };
        let relative_uri = to_relative_uri(uri);
        let absolute_uri = to_absolute_uri(&label, uri);

        if let Some(manifest) = manifest {
            let find_resource = |uri: &str| -> Result<&crate::ResourceStore> {
                let mut resources = manifest.resources();
                if !resources.exists(uri) {
                    // also search ingredients resources to support Reader model
                    for ingredient in manifest.ingredients() {
                        if ingredient.resources().exists(uri) {
                            resources = ingredient.resources();
                            return Ok(resources);
                        }
                    }
                } else {
                    return Ok(resources);
                }
                Err(Error::ResourceNotFound(uri.to_owned()))
            };
            let result = find_resource(&relative_uri);
            match result {
                Ok(resource) => resource.write_stream(&relative_uri, stream),
                Err(_) => match find_resource(&absolute_uri) {
                    Ok(resource) => resource.write_stream(&absolute_uri, stream),
                    Err(e) => Err(e),
                },
            }
        } else {
            Err(Error::ResourceNotFound(uri.to_owned()))
        }
        .map(|size| size as usize)
    }

    /// Convert a URI to a file path. (todo: move this to utils)
    fn uri_to_path(uri: &str, manifest_label: &str) -> String {
        let mut path = uri.to_string();
        if path.starts_with("self#jumbf=") {
            // convert to a file path always including the manifest label
            path = path.replace("self#jumbf=", "");
            if path.starts_with("/c2pa/") {
                path = path.replacen("/c2pa/", "", 1);
            } else {
                path = format!("{}/{path}", manifest_label);
            }
            path = path.replace([':'], "_");
        }
        path
    }

    /// Write all resources to a folder.
    ///
    ///
    /// This function writes all resources to a folder.
    /// Resources are stored in sub-folders corresponding to manifest label.
    /// Conversions ensure the file paths are valid.
    ///
    /// # Arguments
    /// * `path` - The path to the folder to write to.
    /// # Errors
    /// Returns an [`Error`] if the resources cannot be written to the folder.
    /// # Example
    /// ```no_run
    /// use c2pa::Reader;
    /// let reader = Reader::from_file("path/to/file.jpg").unwrap();
    /// reader.to_folder("path/to/folder").unwrap();
    /// ```
    #[cfg(feature = "file_io")]
    pub fn to_folder<P: AsRef<std::path::Path>>(&self, path: P) -> Result<()> {
        std::fs::create_dir_all(&path)?;
        std::fs::write(path.as_ref().join("manifest.json"), self.json())?;
        for manifest in self.manifests.values() {
            let resources = manifest.resources();
            for (uri, data) in resources.resources() {
                let id_path = Self::uri_to_path(uri, manifest.label().unwrap_or("unknown"));
                let path = path.as_ref().join(id_path);
                if let Some(parent) = path.parent() {
                    std::fs::create_dir_all(parent)?;
                }
                let mut file = std::fs::File::create(&path)?;
                file.write_all(data)?;
            }
        }
        Ok(())
    }

    #[async_generic()]
    fn from_store(store: Store, validation_log: &StatusTracker) -> Self {
        let mut validation_results = ValidationResults::from_store(&store, validation_log);

        let active_manifest = store.provenance_label();
        let mut manifests = HashMap::new();

        for claim in store.claims() {
            let manifest_label = claim.label();
            let result = if _sync {
                #[cfg(feature = "file_io")]
                {
                    Manifest::from_store(&store, manifest_label, None)
                }
                #[cfg(not(feature = "file_io"))]
                Manifest::from_store(&store, manifest_label)
            } else {
                #[cfg(feature = "file_io")]
                {
                    Manifest::from_store_async(&store, manifest_label, None).await
                }
                #[cfg(not(feature = "file_io"))]
                Manifest::from_store_async(&store, manifest_label).await
            };
            match result {
                Ok(manifest) => {
                    manifests.insert(manifest_label.to_owned(), manifest);
                }
                Err(e) => {
                    validation_results.add_status(ValidationStatus::from_error(&e));
                }
            };
        }

        let validation_state = validation_results.validation_state();
        Self {
            active_manifest,
            manifests,
            validation_status: validation_results.validation_errors(),
            validation_results: Some(validation_results),
            validation_state: Some(validation_state),
            store,
            assertion_values: HashMap::new(),
        }
    }

    /// Post-validate the reader. This function is called after the reader is created.
    #[async_generic(async_signature(
        &mut self,
        validator: &impl AsyncPostValidator
    ))]
    pub fn post_validate(&mut self, validator: &impl PostValidator) -> Result<()> {
        let mut validation_log = StatusTracker::default();
        let mut validation_results = self.validation_results.take().unwrap_or_default();
        let mut assertion_values = HashMap::new();
        if let Some(active_label) = self.active_label() {
            let values = if _sync {
                self.walk_manifest(active_label, validator, &mut validation_log)
            } else {
                self.walk_manifest_async(active_label, validator, &mut validation_log)
                    .await
            }?;
            assertion_values.extend(values);
            for log in validation_log.logged_items() {
                if let Some(status) = ValidationStatus::from_log_item(log) {
                    validation_results.add_status(status);
                } else {
                    eprintln!("Failed to create status from log item: {:?}", log);
                }
            }
        }
        self.validation_results = Some(validation_results);
        self.assertion_values.extend(assertion_values);
        Ok(())
    }

    #[async_generic(async_signature(
        &self,
        manifest_label: &str,
        validator: &impl AsyncPostValidator,
        validation_log: &mut StatusTracker
    ))]
    fn walk_manifest(
        &self,
        manifest_label: &str,
        validator: &impl PostValidator,
        validation_log: &mut StatusTracker,
    ) -> Result<HashMap<String, Value>> {
        let mut assertion_values = HashMap::new();
        let mut stack: Vec<(String, Option<String>)> = vec![(manifest_label.to_string(), None)];

        while let Some((current_label, parent_uri)) = stack.pop() {
            // If we're processing an ingredient, push its URI to the validation log
            if let Some(uri) = &parent_uri {
                validation_log.push_ingredient_uri(uri.clone());
            }

            let manifest = self
                .get_manifest(&current_label)
                .ok_or(Error::ClaimMissing {
                    label: current_label.clone(),
                })?;

            let mut preliminary_claim = crate::dynamic_assertion::PartialClaim::default();
            {
                let claim = self
                    .store
                    .get_claim(&current_label)
                    .ok_or(Error::ClaimEncoding)?;
                for assertion in claim.assertions() {
                    preliminary_claim.add_assertion(assertion);
                }
            }

            // Process assertions for current manifest
            for assertion in manifest.assertions().iter() {
                let assertion_uri =
                    crate::jumbf::labels::to_assertion_uri(&current_label, assertion.label());
                let result = if _sync {
                    validator.validate(
                        assertion.label(),
                        assertion,
                        &assertion_uri,
                        &preliminary_claim,
                        validation_log,
                    )
                } else {
                    validator
                        .validate(
                            assertion.label(),
                            assertion,
                            &assertion_uri,
                            &preliminary_claim,
                            validation_log,
                        )
                        .await
                }?;
                if let Some(value) = result {
                    assertion_values.insert(assertion_uri, value);
                }
            }

            // Add ingredients to stack for processing
            for ingredient in manifest.ingredients().iter() {
                if let Some(label) = ingredient.active_manifest() {
                    let ingredient_uri = crate::jumbf::labels::to_assertion_uri(
                        &current_label,
                        ingredient.label().unwrap_or("unknown"),
                    );
                    stack.push((label.to_string(), Some(ingredient_uri)));
                }
            }

            // If we're processing an ingredient, pop its URI from the validation log
            if parent_uri.is_some() {
                validation_log.pop_ingredient_uri();
            }
        }

        Ok(assertion_values)
    }
}

<<<<<<< HEAD
=======
impl Default for Reader {
    fn default() -> Self {
        Self {
            active_manifest: None,
            manifests: HashMap::<String, Manifest>::new(),
            validation_status: None,
            validation_results: None,
            validation_state: None,
            store: Store::new(),
            assertion_values: HashMap::new(),
        }
    }
}

>>>>>>> f3e83a25
/// Convert the Reader to a JSON value.
impl TryFrom<Reader> for serde_json::Value {
    type Error = Error;

    fn try_from(reader: Reader) -> Result<Self> {
        reader.to_json_formatted()
    }
}

/// Prints the JSON of the manifest data.
impl std::fmt::Display for Reader {
    fn fmt(&self, f: &mut std::fmt::Formatter<'_>) -> std::fmt::Result {
        f.write_str(self.json().as_str())
    }
}

/// Prints the full debug details of the manifest data.
impl std::fmt::Debug for Reader {
    fn fmt(&self, f: &mut std::fmt::Formatter<'_>) -> std::fmt::Result {
        let json = self
            .to_json_detailed_formatted()
            .map_err(|_| std::fmt::Error)?;
        // let report = match self.validation_results() {
        //     Some(results) => ManifestStoreReport::from_store_with_results(&self.store, results),
        //     None => ManifestStoreReport::from_store(&self.store),
        // }
        // .map_err(|_| std::fmt::Error)?;
        let output = serde_json::to_string_pretty(&json).map_err(|_| std::fmt::Error)?;
        f.write_str(&output)
    }
}

#[cfg(test)]
pub mod tests {
    #![allow(clippy::expect_used)]
    #![allow(clippy::panic)]
    #![allow(clippy::unwrap_used)]
    use super::*;

    const IMAGE_COMPLEX_MANIFEST: &[u8] = include_bytes!("../tests/fixtures/CACAE-uri-CA.jpg");
    const IMAGE_WITH_MANIFEST: &[u8] = include_bytes!("../tests/fixtures/CA.jpg");

    #[test]
    #[cfg(feature = "file_io")]
    fn test_reader_from_file_no_manifest() -> Result<()> {
        let result = Reader::from_file("tests/fixtures/IMG_0003.jpg");
        assert!(matches!(result, Err(Error::JumbfNotFound)));
        Ok(())
    }

    #[test]
    #[cfg(feature = "file_io")]
    fn test_reader_from_file_validation_err() -> Result<()> {
        let reader = Reader::from_file("tests/fixtures/XCA.jpg")?;
        assert!(reader.validation_status().is_some());
        assert_eq!(
            reader.validation_status().unwrap()[0].code(),
            crate::validation_status::ASSERTION_DATAHASH_MISMATCH
        );
        assert_eq!(reader.validation_state(), ValidationState::Invalid);
        Ok(())
    }

    // This test is disabled until we can set settings without interfering with other tests
    // #[test]
    // fn test_reader_trusted() -> Result<()> {
    //     const TEST_SETTINGS: &str = include_str!("../tests/fixtures/certs/trust/test_settings.toml");
    //     crate::settings::load_settings_from_str(TEST_SETTINGS, "toml")?;
    //     let reader = Reader::from_stream("image/jpeg", std::io::Cursor::new(IMAGE_COMPLEX_MANIFEST))?;
    //     assert_eq!(reader.validation_state(), ValidationState::Trusted);
    //     crate::settings::set_settings_value("verify.trusted", false)?;
    //     Ok(())
    // }

    #[test]
    /// Test that the reader can validate a file with nested assertion errors
    fn test_reader_from_file_nested_errors() -> Result<()> {
        let reader =
            Reader::from_stream("image/jpeg", std::io::Cursor::new(IMAGE_COMPLEX_MANIFEST))?;
        println!("{reader}");
        assert_eq!(reader.validation_status(), None);
        assert_eq!(reader.validation_state(), ValidationState::Valid);
        assert_eq!(reader.manifests.len(), 3);
        Ok(())
    }

    #[test]
    /// Test that the reader can validate a file with nested assertion errors
    fn test_reader_nested_resource() -> Result<()> {
        let reader =
            Reader::from_stream("image/jpeg", std::io::Cursor::new(IMAGE_COMPLEX_MANIFEST))?;
        assert_eq!(reader.validation_status(), None);
        assert_eq!(reader.manifests.len(), 3);
        let manifest = reader.active_manifest().unwrap();
        let ingredient = manifest.ingredients().iter().next().unwrap();
        let uri = ingredient.thumbnail_ref().unwrap().identifier.clone();
        let stream = std::io::Cursor::new(Vec::new());
        let bytes_written = reader.resource_to_stream(&uri, stream)?;
        assert_eq!(bytes_written, 41810);
        Ok(())
    }

    #[test]
    #[cfg(feature = "file_io")]
    /// Test that the reader can validate a file with nested assertion errors
    fn test_reader_to_folder() -> Result<()> {
        use crate::utils::{io_utils::tempdirectory, test::temp_dir_path};

        let reader = Reader::from_file("tests/fixtures/CACAE-uri-CA.jpg")?;
        assert_eq!(reader.validation_status(), None);
        let temp_dir = tempdirectory().unwrap();
        reader.to_folder(temp_dir.path())?;
        let path = temp_dir_path(&temp_dir, "manifest.json");
        assert!(path.exists());
        Ok(())
    }

    #[test]
    fn test_reader_post_validate() -> Result<()> {
        use c2pa_status_tracker::{log_item, StatusTracker};

        let mut reader =
            Reader::from_stream("image/jpeg", std::io::Cursor::new(IMAGE_WITH_MANIFEST))?;

        struct TestValidator;
        impl PostValidator for TestValidator {
            fn validate(
                &self,
                label: &str,
                assertion: &ManifestAssertion,
                uri: &str,
                _preliminary_claim: &PartialClaim,
                tracker: &mut StatusTracker,
            ) -> Result<Option<Value>> {
                let desc = tracker
                    .ingredient_uri()
                    .unwrap_or("active_manifest")
                    .to_string();
                #[allow(clippy::single_match)]
                match label {
                    "c2pa.actions" => {
                        let actions = assertion.to_assertion::<crate::assertions::Actions>()?;
                        // build a comma separated string list of actions
                        let desc = actions
                            .actions
                            .iter()
                            .map(|action| action.action().to_string())
                            .collect::<Vec<String>>()
                            .join(",");

                        log_item!(uri.to_string(), desc.clone(), "test validator")
                            .validation_status("cai.test.action")
                            .success(tracker);
                        let result = Value::String(desc);
                        return Ok(Some(result));
                    }
                    _ => {}
                }
                log_item!(uri.to_string(), desc, "test validator")
                    .validation_status("cai.test.something")
                    .success(tracker);
                Ok(None)
            }
        }

        reader.post_validate(&TestValidator {})?;

        println!("{}", reader);
        //Err(Error::NotImplemented("foo".to_string()))
        Ok(())
    }
}<|MERGE_RESOLUTION|>--- conflicted
+++ resolved
@@ -338,25 +338,6 @@
         value
     }
 
-<<<<<<< HEAD
-        // Make a base64 hash from Vec<u8> values.
-        fn b64_tag(mut json: String, tag: &str) -> String {
-            while let Some(index) = json.find(&format!("\"{tag}\": [")) {
-                if let Some(idx2) = json[index..].find(']') {
-                    let idx3 = json[index..].find('[').unwrap_or_default();
-
-                    let bytes: Vec<u8> =
-                        serde_json::from_slice(&json.as_bytes()[index + idx3..index + idx2 + 1])
-                            .unwrap_or_default();
-
-                    json = format!(
-                        "{}\"{}\": \"{}\"{}",
-                        &json[..index],
-                        tag,
-                        base64::encode(&bytes),
-                        &json[index + idx2 + 1..]
-                    );
-=======
     /// replace assertion values in the reader json with the values from the assertion_values map
     /// # Arguments
     /// * `reader_json` - The reader json to update
@@ -385,7 +366,6 @@
                             }
                         }
                     }
->>>>>>> f3e83a25
                 }
             }
         }
@@ -810,8 +790,6 @@
     }
 }
 
-<<<<<<< HEAD
-=======
 impl Default for Reader {
     fn default() -> Self {
         Self {
@@ -826,7 +804,6 @@
     }
 }
 
->>>>>>> f3e83a25
 /// Convert the Reader to a JSON value.
 impl TryFrom<Reader> for serde_json::Value {
     type Error = Error;
