[package]
name = "export_schema"
version.workspace = true
authors = ["Dave Kozma <dkozma@adobe.com>"]
license = "MIT OR Apache-2.0"
edition = "2018"
<<<<<<< HEAD
rust-version = "1.86.0"
=======
rust-version = "1.87.0"
>>>>>>> 89680695

[lints.rust]
unexpected_cfgs = { level = "warn", check-cfg = ['cfg(test)'] }
# Workaround for https://github.com/est31/cargo-udeps/issues/293.

[dependencies]
anyhow = "1.0.40"
c2pa = { path = "../sdk", features = ["json_schema"], default-features = false }
schemars = "0.8.21"
serde_json = "1.0.117"<|MERGE_RESOLUTION|>--- conflicted
+++ resolved
@@ -4,11 +4,7 @@
 authors = ["Dave Kozma <dkozma@adobe.com>"]
 license = "MIT OR Apache-2.0"
 edition = "2018"
-<<<<<<< HEAD
-rust-version = "1.86.0"
-=======
 rust-version = "1.87.0"
->>>>>>> 89680695
 
 [lints.rust]
 unexpected_cfgs = { level = "warn", check-cfg = ['cfg(test)'] }
