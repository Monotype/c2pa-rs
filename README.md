--- conflicted
+++ resolved
@@ -48,91 +48,7 @@
 
 ### Contributions and feedback
 
-<<<<<<< HEAD
-We welcome contributions to this project.  For information on contributing, providing feedback, and about ongoing work, see [Contributing](https://github.com/contentauth/c2pa-js/blob/main/CONTRIBUTING.md).
-
-## Requirements
-
-The library requires **Rust version 1.74.0** or newer.
-
-### Supported platforms
-
-The library has been tested on the following operating systems:
-
-* Windows (Intel only)
-* MacOS (Intel and Apple silicon)
-* Ubuntu Linux (64-bit Intel and ARM v8)
-* WebAssembly (Wasm)
-
-## Supported file formats
-
- | Extensions    | MIME type                                                                     |
- | ------------- | ----------------------------------------------------------------------------- |
- | `avi`         | `video/msvideo`, `video/x-msvideo`, `video/avi`, `application/x-troff-msvideo`|
- | `avif`        | `image/avif`                                                                  |
- | `c2pa`        | `application/x-c2pa-manifest-store`                                           |
- | `dng`         | `image/x-adobe-dng`                                                           |
- | `heic`        | `image/heic`                                                                  |
- | `heif`        | `image/heif`                                                                  |
- | `jpg`, `jpeg` | `image/jpeg`                                                                  |
- | `m4a`         | `audio/mp4`                                                                   |
- | `mp4`         | `video/mp4`, `application/mp4`                                                |
- | `mov`         | `video/quicktime`                                                             |
- | `png`         | `image/png`                                                                   |
- | `svg`         | `image/svg+xml`                                                               |
- | `tif`,`tiff`  | `image/tiff`                                                                  |
- | `wav`         | `audio/wav`                                                                   |
- | `webp`        | `image/webp`                                                                  |
- | `mp3`         | `audio/mpeg`                                                                  |
- | `gif`         | `image/gif`                                                                   |
-
-## Usage
-
-Add this to your `Cargo.toml`:
-
-```toml
-[dependencies]
-c2pa = "0.35.0"
-```
-
-If you want to read or write a manifest file, add the `file_io` dependency to your `Cargo.toml`.
-The `add_thumbnails` feature will generate thumbnails for JPEG and PNG files.
- For example:
-```
-c2pa = { version = "0.25.0", features = ["file_io", "add_thumbnails"] }
-```
-
-NOTE: If you are building for WASM, omit the `file_io` dependency.
-
-If you want to support OpenType and TrueType SFNT font files, add the `sfnt` dependency to your `Cargo.toml`. For example:
-
-```toml
-c2pa = {version = "0.11.0", features = ["sfnt"] }
-```
-
-NOTE: Font support is early in stages and currently only considered a proof of concept for now, utilizing the `'name'` table as a temporary placeholder.
-
-## Crate features
-
-The Rust library crate provides:
-
-* `file_io` enables manifest generation, signing via OpenSSL, and embedding manifests in various file formats.
-* `add_thumbnails` will generate thumbnails automatically for JPEG and PNG files. (no longer included with `file_io`)
-* `serialize_thumbnails` includes binary thumbnail data in the [Serde](https://serde.rs/) serialization output.
-* `xmp_write` enables updating XMP on embed with the `dcterms:provenance` field. (Requires [xmp_toolkit](https://crates.io/crates/xmp_toolkit).)
-* `sfnt` enables a CAI store for OpenType and TrueType font files.
-* `no_interleaved_io` forces fully-synchronous I/O; otherwise, the library uses threaded I/O for some operations to improve performance.
-* `fetch_remote_manifests` enables the verification step to retrieve externally referenced manifest stores.  External manifests are only fetched if there is no embedded manifest store and no locally adjacent .c2pa manifest store file of the same name.
-* `json_schema` is used by `make schema` to produce a JSON schema document that represents the `ManifestStore` data structures.
-* `psxxx_ocsp_stapling_experimental` this is an demonstration feature that will attempt to fetch the OCSP data from the OCSP responders listed in the manifest signing certificate.  The response becomes part of the manifest and is used to prove the certificate was not revoked at the time of signing.  This is only implemented for PS256, PS384 and PS512 signatures and is intended as a demonstration.
-* `openssl_ffi_mutex` prevents multiple threads from accessing the C OpenSSL library simultaneously. (This library is not re-entrant.) In a multi-threaded process (such as Cargo's test runner), this can lead to unpredictable behavior.
-
-## Example code
-
-The [sdk/examples](https://github.com/contentauth/c2pa-rs/tree/main/sdk/examples) directory contains some minimal example code.  The [client/client.rs](https://github.com/contentauth/c2pa-rs/blob/main/sdk/examples/client/client.rs) is the most instructive and provides and example of reading the contents of a manifest store, recursively displaying nested manifests.
-=======
 We welcome contributions to this project.  For information on contributing, providing feedback, and about ongoing work, see [Contributing](https://github.com/contentauth/c2pa-rs/blob/main/CONTRIBUTING.md).  For additional information on nightly builds and testing, see [Contributing to the project](docs/project-contributions.md).
->>>>>>> 7bfc9b08
 
 ## License
 
